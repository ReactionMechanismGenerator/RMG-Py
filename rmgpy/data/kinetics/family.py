--- conflicted
+++ resolved
@@ -38,11 +38,8 @@
 import warnings
 import codecs
 from copy import deepcopy
-<<<<<<< HEAD
 import itertools
-=======
 from collections import OrderedDict
->>>>>>> 867f57a9
 
 from rmgpy.constraints import failsSpeciesConstraints
 from rmgpy.data.base import Database, Entry, LogicNode, LogicOr, ForbiddenStructures,\
@@ -2041,20 +2038,6 @@
                 elif reaction.products[0].containsLabeledAtom('*3'):
                     pairs.append([reaction.reactants[0],reaction.products[1]])
                     pairs.append([reaction.reactants[1],reaction.products[0]])
-<<<<<<< HEAD
-                else:
-                    error = True
-        elif self.label.lower() in ('fake_o2_elimination'):
-            # Shouldn't matter, this reaction family shouldn't be used for actual mechanism generation.
-            return pairs
-        else:
-            error = True
-            
-        if error:
-            raise ReactionPairsError('Unable to determine reaction pairs for {0!s} reaction {1!s}.'.format(self.label, reaction))
-        else:
-            return pairs
-=======
         elif self.label.lower() == 'baeyer-villiger_step1_cat':
             # Hardcoding for Baeyer-Villiger_step1_cat: pair the two reactants
             # with the Criegee intermediate and pair the catalyst with itself
@@ -2117,12 +2100,14 @@
                     pairs.append([reaction.reactants[1], reaction.products[0]])
                     pairs.append([reaction.reactants[1], reaction.products[1]])
                     pairs.append([reaction.reactants[0], reaction.products[2]])
+        elif self.label.lower() in ('fake_o2_elimination'):
+            # Shouldn't matter, this reaction family shouldn't be used for actual mechanism generation.
+            return pairs
 
         if not pairs:
             logging.debug('Preset mapping missing for determining reaction pairs for family {0!s}, falling back to Reaction.generatePairs'.format(self.label))
 
         return pairs
->>>>>>> 867f57a9
         
     def getReactionTemplate(self, reaction):
         """
