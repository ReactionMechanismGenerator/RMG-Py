#!/usr/bin/env python3

###############################################################################
#                                                                             #
# RMG - Reaction Mechanism Generator                                          #
#                                                                             #
# Copyright (c) 2002-2023 Prof. William H. Green (whgreen@mit.edu),           #
# Prof. Richard H. West (r.west@neu.edu) and the RMG Team (rmg_dev@mit.edu)   #
#                                                                             #
# Permission is hereby granted, free of charge, to any person obtaining a     #
# copy of this software and associated documentation files (the 'Software'),  #
# to deal in the Software without restriction, including without limitation   #
# the rights to use, copy, modify, merge, publish, distribute, sublicense,    #
# and/or sell copies of the Software, and to permit persons to whom the       #
# Software is furnished to do so, subject to the following conditions:        #
#                                                                             #
# The above copyright notice and this permission notice shall be included in  #
# all copies or substantial portions of the Software.                         #
#                                                                             #
# THE SOFTWARE IS PROVIDED 'AS IS', WITHOUT WARRANTY OF ANY KIND, EXPRESS OR  #
# IMPLIED, INCLUDING BUT NOT LIMITED TO THE WARRANTIES OF MERCHANTABILITY,    #
# FITNESS FOR A PARTICULAR PURPOSE AND NONINFRINGEMENT. IN NO EVENT SHALL THE #
# AUTHORS OR COPYRIGHT HOLDERS BE LIABLE FOR ANY CLAIM, DAMAGES OR OTHER      #
# LIABILITY, WHETHER IN AN ACTION OF CONTRACT, TORT OR OTHERWISE, ARISING     #
# FROM, OUT OF OR IN CONNECTION WITH THE SOFTWARE OR THE USE OR OTHER         #
# DEALINGS IN THE SOFTWARE.                                                   #
#                                                                             #
###############################################################################

"""
Contains functionality for directly simulating the master equation
and implementing the SLS master equation reduction method
"""
<<<<<<< HEAD

from juliacall import Main
Main.seval("using ReactionMechanismSimulator.SciMLBase")
Main.seval("using ReactionMechanismSimulator.Sundials")
=======
import sys
import logging

import scipy.sparse as sparse
>>>>>>> 363e2a67
import numpy as np
import scipy.linalg
import scipy.optimize as opt

import rmgpy.constants as constants
from rmgpy.pdep.me import generate_full_me_matrix, states_to_configurations
from rmgpy.rmg.reactors import to_julia

NO_JULIA = False
try:
    from diffeqpy import de
    from julia import Main
except Exception as e:
    logging.info(
        f"Unable to import Julia dependencies, original error: {str(e)}"
        ". Master equation method 'ode' will not be available on this execution."
    )
    NO_JULIA = True


def get_initial_condition(network, x0, indices):
    """
    generates a master equation initial condition
    from total species concentrations x0
    distributes population boltzmann within each well
    """
    e_list = network.e_list
    j_list = network.j_list
    dens_states = network.dens_states

    n_isom = network.n_isom
    n_reac = network.n_reac
    n_prod = network.n_prod
    n_grains = len(e_list)
    n_j = len(j_list)

    # Get equilibrium distributions
    eq_dist = np.zeros_like(dens_states)
    for i in range(n_isom):
        for s in range(n_j):
            eq_dist[i, :, s] = dens_states[i, :, s] * (2 * j_list[s] + 1) * np.exp(-e_list / constants.R / network.T)
        eq_dist[i, :, :] /= sum(eq_dist[i, :, :])

    # Set initial conditions
    p0 = np.zeros(np.sum(indices >= 0.0) + n_reac, float)
    for i in range(n_isom):
        for r in range(n_grains):
            for s in range(n_j):
                index = indices[i, r, s]
                if indices[i, r, s] > 0:
                    p0[index] = x0[i] * eq_dist[i, r, s]
    for i in range(n_reac):
        p0[-n_reac + i] = x0[i + n_isom]

    return p0


def solve_me(M, p0, t):
    f = Main.seval(
        """
function f(du, u, M, t)
    du .= M * u
    return du
end"""
    )
    jac = Main.seval(
        """
function jac(J, u, M, t)
    J .= M
    return J
end"""
    )
    p0 = to_julia(p0)
    M = to_julia(M)
    tspan = (0.0, t)
    fcn = Main.ODEFunction(f, jac=jac)
    prob = Main.ODEProblem(fcn, p0, tspan, M)
    sol = Main.solve(prob, Main.CVODE_BDF(), abstol=1e-16, reltol=1e-6)
    return sol


def solve_me_fcns(f, jac, M, p0, t):
    p0 = to_julia(p0)
    M = to_julia(M)
    tspan = (0.0, t)
    fcn = Main.ODEFunction(f, jac=jac)
    prob = Main.ODEProblem(fcn, p0, tspan, M)
    sol = Main.solve(prob, Main.CVODE_BDF(), abstol=1e-16, reltol=1e-6)
    return sol


def get_rate_coefficients_SLS(network, T, P, method="mexp", neglect_high_energy_collisions=False, high_energy_rate_tol=0.01):
    """
    Generate phenomenological rate coefficients using the simulation least squares method
    valid methods: "mexp" (matrix exponential (default)),
                   "ode" (ordinary differential equation solve)
                   "eigen" (eigendecomposition)
    """
    if network.T != T or network.P != P:
        network.set_conditions(T, P)
        network.calculate_equilibrium_ratios()

    M, indices = generate_full_me_matrix(
        network, products=False, neglect_high_energy_collisions=neglect_high_energy_collisions, high_energy_rate_tol=high_energy_rate_tol
    )

    if method == "eigen":
        eigvals, eigvecs = np.linalg.eig(M)
        omega = np.real(eigvals)
    else:
        omega = np.real(scipy.linalg.eigvals(M))

    n_chem = network.n_isom + network.n_reac

    # We can't assume that eigh returns them in sorted order
    ind = omega.argsort()

    # Find timescale
    n_cse = 0
    for i in range(n_chem):
        if abs(omega[ind[-n_chem - 1]] / omega[ind[-1 - i]]) > 3.0:
            n_cse += 1

    slowest_energy = omega[ind[-n_chem - 1]]
    fastest_reaction = omega[ind[-n_chem]]
    # tau = np.sqrt(1.0/slowest_energy*1.0/fastest_reaction)
    tau = np.abs(1.0 / fastest_reaction)

    if method == "ode":
<<<<<<< HEAD
        f = Main.seval(
=======
        if NO_JULIA:
            raise RuntimeError(
                "Required Julia dependencies for method 'ode' are not installed.\n"
                "Please follow the steps to install Julia dependencies at https://reactionmechanismgenerator.github.io/RMG-Py/users/rmg/installation/anacondaDeveloper.html."
            )
        f = Main.eval(
>>>>>>> 363e2a67
            """
function f(du, u, M, t)
    du .= M * u
    return du
end"""
        )
        jac = Main.seval(
            """
function jac(J, u, M, t)
    J .= M
    return J
end"""
        )

        def run_single_source(network, channel):
            i = (network.isomers + network.reactants + network.products).index(channel)
            x0 = np.zeros(len(network.isomers + network.reactants + network.products))
            x0[i] = 1.0
            p0 = get_initial_condition(network, x0, indices)
            sol = solve_me_fcns(f, jac, M, p0, tau)
            out = sol.u[-1]
            xsout = states_to_configurations(network, indices, out)
            ddt = states_to_configurations(network, indices, np.dot(M, out))
            return xsout, ddt

        def run_equilibrium(network, channel):
            i = (network.isomers + network.reactants + network.products).index(channel)
            x0 = network.eq_ratios / np.sum(network.eq_ratios)
            x0[i] = 0.0
            p0 = get_initial_condition(network, x0, indices)
            sol = solve_me_fcns(f, jac, M, p0, tau)
            out = sol.u[-1]
            xsout = states_to_configurations(network, indices, out)
            ddt = states_to_configurations(network, indices, np.dot(M, out))
            return xsout, ddt

    elif method == "mexp":
        etM = scipy.linalg.expm(M * tau)

        def run_single_source(network, channel):
            i = (network.isomers + network.reactants + network.products).index(channel)
            x0 = np.zeros(len(network.isomers + network.reactants + network.products))
            x0[i] = 1.0
            p0 = get_initial_condition(network, x0, indices)
            out = etM @ p0
            xsout = states_to_configurations(network, indices, out)
            ddt = states_to_configurations(network, indices, np.dot(M, out))
            return xsout, ddt

        def run_equilibrium(network, channel):
            i = (network.isomers + network.reactants + network.products).index(channel)
            x0 = network.eq_ratios / np.sum(network.eq_ratios)
            x0[i] = 0.0
            p0 = get_initial_condition(network, x0, indices)
            out = etM @ p0
            xsout = states_to_configurations(network, indices, out)
            ddt = states_to_configurations(network, indices, np.dot(M, out))
            return xsout, ddt

    elif method == "eigen":

        def run_single_source(network, channel):
            i = (network.isomers + network.reactants + network.products).index(channel)
            x0 = np.zeros(len(network.isomers + network.reactants + network.products))
            x0[i] = 1.0
            p0 = get_initial_condition(network, x0, indices)
            c0 = np.linalg.solve(eigvecs, p0)
            cf = np.exp(eigvals * tau) * c0
            out = eigvecs @ cf
            xsout = states_to_configurations(network, indices, out)
            ddt = states_to_configurations(network, indices, np.dot(M, out))
            return xsout, ddt

        def run_equilibrium(network, channel):
            i = (network.isomers + network.reactants + network.products).index(channel)
            x0 = network.eq_ratios / np.sum(network.eq_ratios)
            x0[i] = 0.0
            p0 = get_initial_condition(network, x0, indices)
            c0 = np.linalg.solve(eigvecs, p0)
            cf = np.exp(eigvals * tau) * c0
            out = eigvecs @ cf
            xsout = states_to_configurations(network, indices, out)
            ddt = states_to_configurations(network, indices, np.dot(M, out))
            return xsout, ddt

    else:
        raise ValueError("method: {} is not defined try: mexp, ode or eigen".format(method))

    isomers = network.isomers[:]
    reactants = network.reactants[:]
    products = network.products[:]
    xsorder = isomers + reactants + products
    n_isomreac = len(isomers + reactants)
    xssource = []
    dxdtssource = []
    xseq = []
    dxdtseq = []

    # Single dominant source simulations
    for i, isomer in enumerate(isomers):
        xsout, dxdtout = run_single_source(network, isomer)
        for j in range(len(xsout)):
            if j >= n_isomreac:
                xsout[j] = 0.0
        xssource.append(xsout)
        dxdtssource.append(dxdtout)
    for i, prod in enumerate(reactants):
        xsout, dxdtout = run_single_source(network, prod)
        for j in range(len(xsout)):
            if j >= n_isomreac:
                xsout[j] = 0.0
        xssource.append(xsout)
        dxdtssource.append(dxdtout)

    # Equillibrium single loss simulations
    for i, isomer in enumerate(isomers):
        xsout, dxdtout = run_equilibrium(network, isomer)
        for j in range(len(xsout)):
            if j >= n_isomreac:
                xsout[j] = 0.0
        xseq.append(xsout)
        dxdtseq.append(dxdtout)
    for i, prod in enumerate(reactants + products):
        xsout, dxdtout = run_equilibrium(network, prod)
        for j in range(len(xsout)):
            if j >= n_isomreac:
                xsout[j] = 0.0
        xseq.append(xsout)
        dxdtseq.append(dxdtout)

    keqs = np.outer(network.eq_ratios, 1.0 / network.eq_ratios)

    # Generate initial guess
    kmat = np.zeros((len(xsorder), len(xsorder)))
    ks = np.zeros((len(xsorder) ** 2 - len(xsorder) - len(products) ** 2 + len(products)) // 2)

    for i, x in enumerate(xssource):
        dxdt = dxdtssource[i]
        kmat[:, i] = dxdt / x[i]
        kmat[i, i] = 0.0

    for i in range(kmat.shape[0]):
        for j in range(kmat.shape[1]):
            if i != j and kmat[i, j] == 0.0 and kmat[j, i] != 0.0:
                kmat[i, j] = kmat[j, i] / keqs[j, i]

    ks = ravel_kmat(kmat, n_isomreac)

    ks = np.abs(ks)

    # Do optimization
    def fcn(ks):
        kmat = unravel_ks(np.exp(ks), keqs, n_isomreac)
        s = np.zeros(len(xssource) * (len(isomers) + len(reactants) + len(products) - 1) + len(xseq))
        ind = 0
        for i, x in enumerate(xssource):
            flux = calcfluxes(kmat, x)
            dxdt = dxdtssource[i]
            res = [(dxdt[j] - flux[j]) / dxdt[j] for j in range(len(flux)) if i != j]
            s[ind : ind + len(res)] = res[:]
            ind = ind + len(res)
        for i, x in enumerate(xseq):
            flux = calcfluxes(kmat, x)
            dxdt = dxdtseq[i]
            s[ind] = (dxdt[i] - flux[i]) / dxdt[i]
            ind += 1
        return s

    out = opt.least_squares(fcn, np.log(ks), ftol=1e-15, xtol=1e-15, gtol=1e-15)

    kmat = unravel_ks(np.exp(out.x), keqs, len(network.isomers + network.reactants))

    u = get_uncertainties(kmat, xssource, dxdtssource)

    return kmat, u


def get_uncertainties(kmat, xssource, dxdtssource):
    """
    approximate the independent factor uncertainty in individual
    rate coefficients
    """
    u = np.zeros(kmat.shape)
    for i, x in enumerate(xssource):
        flux = calcfluxes(kmat, x)
        dxdt = dxdtssource[i]
        for j in range(len(xssource)):
            u[j, i] = np.exp(np.abs(np.log(dxdt[j] / flux[j])))
    return u


def ravel_kmat(kmat, n_isomreac):
    """
    reduce rate coefficient matrix to a vector
    """
    ks = []
    ind = 0
    for i in range(kmat.shape[0]):
        if i < n_isomreac:
            indval = i
        else:
            indval = n_isomreac
        ks.extend(kmat[i, :indval].tolist())
        ind += indval
    return np.array(ks)


def ravel_kmat_mult(kmat, n_isomreac, keqs, bits):
    """
    reduce rate coefficient matrix to a vector in different ways
    """
    ks = []
    indk = 0
    for i in range(kmat.shape[0]):
        for j in range(i):
            if i > j and i < n_isomreac:
                if bits[indk]:
                    ks.append(kmat[i, j])
                else:
                    ks.append(kmat[j, i] / keqs[j, i])
                indk += 1
    return np.array(ks)


def unravel_ks(ks, keqs, n_isomreac):
    """
    convert SLS rate coefficient vector to rate coefficient matrix
    """
    kmat = np.zeros((keqs.shape[0], keqs.shape[0]))
    ind = 0
    for i in range(keqs.shape[0]):
        if i < n_isomreac:
            indval = i
        else:
            indval = n_isomreac
        kmat[i, :indval] = ks[ind : ind + indval]
        ind += i
    for i in range(keqs.shape[0]):
        for j in range(keqs.shape[0]):
            if i != j and kmat[j, i] == 0.0:
                kmat[j, i] = kmat[i, j] / keqs[i, j]
    return kmat


def get_names(channel):
    return [x.label for x in channel.species]


def calcfluxes(kmat, xs):
    """
    calculate fluxes from phenomenological rate coefficients
    """
    fluxes = np.zeros(len(xs))
    for i in range(kmat.shape[0]):
        for j in range(i):
            if i != j:
                flux = kmat[j, i] * xs[i] - kmat[i, j] * xs[j]
                fluxes[j] += flux
                fluxes[i] -= flux
    return fluxes


def apply_simulation_least_squares_method(network, method="mexp", neglect_high_energy_collisions=False, high_energy_rate_tol=0.01):
    return get_rate_coefficients_SLS(
        network,
        network.T,
        network.P,
        method=method,
        neglect_high_energy_collisions=neglect_high_energy_collisions,
        high_energy_rate_tol=high_energy_rate_tol,
    )<|MERGE_RESOLUTION|>--- conflicted
+++ resolved
@@ -31,20 +31,13 @@
 Contains functionality for directly simulating the master equation
 and implementing the SLS master equation reduction method
 """
-<<<<<<< HEAD
-
-from juliacall import Main
-Main.seval("using ReactionMechanismSimulator.SciMLBase")
-Main.seval("using ReactionMechanismSimulator.Sundials")
-=======
+import logging
 import sys
-import logging
-
-import scipy.sparse as sparse
->>>>>>> 363e2a67
+
 import numpy as np
 import scipy.linalg
 import scipy.optimize as opt
+import scipy.sparse as sparse
 
 import rmgpy.constants as constants
 from rmgpy.pdep.me import generate_full_me_matrix, states_to_configurations
@@ -52,8 +45,9 @@
 
 NO_JULIA = False
 try:
-    from diffeqpy import de
-    from julia import Main
+    from juliacall import Main
+    Main.seval("using ReactionMechanismSimulator.SciMLBase")
+    Main.seval("using ReactionMechanismSimulator.Sundials")
 except Exception as e:
     logging.info(
         f"Unable to import Julia dependencies, original error: {str(e)}"
@@ -171,16 +165,12 @@
     tau = np.abs(1.0 / fastest_reaction)
 
     if method == "ode":
-<<<<<<< HEAD
-        f = Main.seval(
-=======
         if NO_JULIA:
             raise RuntimeError(
                 "Required Julia dependencies for method 'ode' are not installed.\n"
                 "Please follow the steps to install Julia dependencies at https://reactionmechanismgenerator.github.io/RMG-Py/users/rmg/installation/anacondaDeveloper.html."
             )
-        f = Main.eval(
->>>>>>> 363e2a67
+        f = Main.seval(
             """
 function f(du, u, M, t)
     du .= M * u
