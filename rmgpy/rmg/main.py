#!/usr/bin/env python3

###############################################################################
#                                                                             #
# RMG - Reaction Mechanism Generator                                          #
#                                                                             #
# Copyright (c) 2002-2023 Prof. William H. Green (whgreen@mit.edu),           #
# Prof. Richard H. West (r.west@neu.edu) and the RMG Team (rmg_dev@mit.edu)   #
#                                                                             #
# Permission is hereby granted, free of charge, to any person obtaining a     #
# copy of this software and associated documentation files (the 'Software'),  #
# to deal in the Software without restriction, including without limitation   #
# the rights to use, copy, modify, merge, publish, distribute, sublicense,    #
# and/or sell copies of the Software, and to permit persons to whom the       #
# Software is furnished to do so, subject to the following conditions:        #
#                                                                             #
# The above copyright notice and this permission notice shall be included in  #
# all copies or substantial portions of the Software.                         #
#                                                                             #
# THE SOFTWARE IS PROVIDED 'AS IS', WITHOUT WARRANTY OF ANY KIND, EXPRESS OR  #
# IMPLIED, INCLUDING BUT NOT LIMITED TO THE WARRANTIES OF MERCHANTABILITY,    #
# FITNESS FOR A PARTICULAR PURPOSE AND NONINFRINGEMENT. IN NO EVENT SHALL THE #
# AUTHORS OR COPYRIGHT HOLDERS BE LIABLE FOR ANY CLAIM, DAMAGES OR OTHER      #
# LIABILITY, WHETHER IN AN ACTION OF CONTRACT, TORT OR OTHERWISE, ARISING     #
# FROM, OUT OF OR IN CONNECTION WITH THE SOFTWARE OR THE USE OR OTHER         #
# DEALINGS IN THE SOFTWARE.                                                   #
#                                                                             #
###############################################################################

"""
This module contains the main execution functionality for Reaction Mechanism
Generator (RMG).
"""

import copy
import gc
import logging
import marshal
import os
import resource
import shutil
import sys
import time
import warnings
from copy import deepcopy

import h5py
import numpy as np
import psutil
import yaml
from cantera import ck2yaml
from scipy.optimize import brute

import rmgpy.util as util
from rmgpy import settings
from rmgpy.chemkin import ChemkinWriter
from rmgpy.constraints import fails_species_constraints
from rmgpy.data.base import Entry
from rmgpy.data.kinetics.family import TemplateReaction
from rmgpy.data.kinetics.library import KineticsLibrary, LibraryReaction
from rmgpy.data.rmg import RMGDatabase
from rmgpy.data.vaporLiquidMassTransfer import vapor_liquid_mass_transfer
from rmgpy.exceptions import (
    CoreError,
    DatabaseError,
    ForbiddenStructureException,
    InputError,
)
from rmgpy.kinetics import ThirdBody, Troe
from rmgpy.kinetics.diffusionLimited import diffusion_limiter
from rmgpy.molecule import Molecule
from rmgpy.qm.main import QMDatabaseWriter
from rmgpy.reaction import Reaction
from rmgpy.rmg.listener import SimulationProfilePlotter, SimulationProfileWriter
from rmgpy.rmg.model import CoreEdgeReactionModel, Species
from rmgpy.rmg.output import OutputHTMLWriter
from rmgpy.rmg.pdep import PDepNetwork, PDepReaction
from rmgpy.rmg.reactionmechanismsimulator_reactors import Reactor as RMSReactor
from rmgpy.rmg.settings import ModelSettings
from rmgpy.solver.base import TerminationConversion, TerminationTime
from rmgpy.solver.simple import SimpleReactor
from rmgpy.stats import ExecutionStatsWriter
from rmgpy.thermo.thermoengine import submit
from rmgpy.tools.plot import plot_sensitivity
from rmgpy.tools.uncertainty import Uncertainty, process_local_results
from rmgpy.yml import RMSWriter

################################################################################

# This module uses the HDF5 data format, which can cause problems on files systems that use NFS (common for network
# mounted file systems. The following sets an environment variable that prevents file locking that would otherwise
# cause a problem for NFS.
os.environ["HDF5_USE_FILE_LOCKING"] = "FALSE"

solvent = None

# Maximum number of user defined processors
maxproc = 1


class RMG(util.Subject):
    """
    A representation of a Reaction Mechanism Generator (RMG) job. The
    attributes are:

    ========================================================== ================================================
    Attribute                                                  Description
    ========================================================== ================================================
    `input_file`                                               The path to the input file
    `profiler`                                                 A cProfile.Profile object for time profiling RMG
    ---------------------------------------------------------- ------------------------------------------------
    `database_directory`                                       The directory containing the RMG database
    `thermo_libraries`                                         The thermodynamics libraries to load
    `reaction_libraries`                                       The kinetics libraries to load
    `statmech_libraries`                                       The statistical mechanics libraries to load
    `seed_mechanisms`                                          The seed mechanisms included in the model
    `kinetics_families`                                        The kinetics families to use for reaction generation
    `kinetics_depositories`                                    The kinetics depositories to use for looking up kinetics in each family
    `kinetics_estimator`                                       The method to use to estimate kinetics: currently, only 'rate rules' is supported
    `solvent`                                                  If solvation estimates are required, the name of the solvent.
    `solvent_data`                                             The parameters assocciated with the solvent
    `liquid_volumetric_mass_transfer_coefficient_power_law`    If kLA estimates are required, the coefficients for kLA power law
    ---------------------------------------------------------- ------------------------------------------------
    `reaction_model`                                           The core-edge reaction model generated by this job
    `reaction_systems`                                         A list of the reaction systems used in this job
    `database`                                                 The RMG database used in this job
    ---------------------------------------------------------- ------------------------------------------------
    `model_settings_list`                                      List of ModelSettings objects containing information related to how to manage species/reaction movement
    `simulator_settings_list`                                  List of SimulatorSettings objects containing information on how to run simulations
    `init_react_tuples`                                        List of name tuples of species to react at beginning of run
    `trimolecular`                                             ``True`` to consider reactions between three species (i.e., if trimolecular reaction families are present)
    `unimolecular_threshold`                                   Array of flags indicating whether a species is above the unimolecular reaction threshold
    `bimolecular_threshold`                                    Array of flags indicating whether two species are above the bimolecular reaction threshold
    `trimolecular_threshold`                                   Array of flags indicating whether three species are above the trimolecular reaction threshold
    `unimolecular_react`                                       Array of flags indicating whether a species should react unimolecularly in the enlarge step
    `bimolecular_react`                                        Array of flags indicating whether two species should react in the enlarge step
    `trimolecular_react`                                       Array of flags indicating whether three species should react in the enlarge step
    `termination`                                              A list of termination targets (i.e :class:`TerminationTime` and :class:`TerminationConversion` objects)
    `species_constraints`                                      Dictates the maximum number of atoms, carbons, electrons, etc. generated by RMG
    ---------------------------------------------------------- ------------------------------------------------
    `output_directory`                                         The directory used to save output files
    `verbosity`                                                The level of logging verbosity for console output
    `units`                                                    The unit system to use to save output files (currently must be 'si')
    `generate_output_html`                                     ``True`` to draw pictures of the species and reactions, saving a visualized model in an output HTML file.  ``False`` otherwise
    `generate_plots`                                           ``True`` to generate plots of the job execution statistics after each iteration, ``False`` otherwise
    `verbose_comments`                                         ``True`` to keep the verbose comments for database estimates, ``False`` otherwise
    `save_edge_species`                                        ``True`` to save chemkin and HTML files of the edge species, ``False`` otherwise
    `keep_irreversible`                                        ``True`` to keep ireversibility of library reactions as is ('<=>' or '=>'). ``False`` (default) to force all library reactions to be reversible ('<=>')
    `trimolecular_product_reversible`                          ``True`` (default) to allow families with trimolecular products to react in the reverse direction, ``False`` otherwise
    `pressure_dependence`                                      Whether to process unimolecular (pressure-dependent) reaction networks
    `quantum_mechanics`                                        Whether to apply quantum mechanical calculations instead of group additivity to certain molecular types.
    `ml_estimator`                                             To use thermo estimation with machine learning
    `ml_settings`                                              Settings for ML estimation
    `walltime`                                                 The maximum amount of CPU time in the form DD:HH:MM:SS to expend on this job; used to stop gracefully so we can still get profiling information
    `max_iterations`                                           The maximum number of RMG iterations allowed, after which the job will terminate
    `kinetics_datastore`                                       ``True`` if storing details of each kinetic database entry in text file, ``False`` otherwise
    ---------------------------------------------------------- ------------------------------------------------
    `initialization_time`                                      The time at which the job was initiated, in seconds since the epoch (i.e. from time.time())
    `done`                                                     Whether the job has completed (there is nothing new to add)
    ========================================================== ================================================

    """

    def __init__(self, input_file=None, output_directory=None, profiler=None, stats_file=None):
        super(RMG, self).__init__()
        self.input_file = input_file
        self.output_directory = output_directory
        self.profiler = profiler
        self.clear()
        self.model_settings_list = []
        self.simulator_settings_list = []
        self.max_iterations = None
        self.Tmin = 0.0
        self.Tmax = 0.0
        self.Pmin = 0.0
        self.Pmax = 0.0
        self.database = None

    def clear(self):
        """
        Clear all loaded information about the job (except the file paths).
        """
        self.database_directory = None
        self.thermo_libraries = None
        self.transport_libraries = None
        self.reaction_libraries = None
        self.statmech_libraries = None
        self.seed_mechanisms = None
        self.kinetics_families = None
        self.kinetics_depositories = None
        self.kinetics_estimator = "rate rules"
        self.solvent = None
        self.solvent_data = None
        self.diffusion_limiter = None
        self.surface_site_density = None
        self.binding_energies = None
        self.coverage_dependence = False
        self.forbidden_structures = []

        self.reaction_model = None
        self.reaction_systems = None
        self.database = None
        self.reaction_system = None

        self.model_settings_list = []
        self.simulator_settings_list = []
        self.balance_species = None

        self.filter_reactions = False
        self.init_react_tuples = []
        self.trimolecular = False
        self.unimolecular_react = None
        self.bimolecular_react = None
        self.trimolecular_react = None
        self.unimolecular_threshold = None
        self.bimolecular_threshold = None
        self.trimolecular_threshold = None
        self.termination = []

        self.done = False
        self.verbosity = logging.INFO
        self.units = "si"
        self.generate_output_html = None
        self.generate_plots = None
        self.save_simulation_profiles = None
        self.verbose_comments = None
        self.save_edge_species = None
        self.keep_irreversible = None
        self.trimolecular_product_reversible = None
        self.pressure_dependence = None
        self.quantum_mechanics = None
        self.ml_estimator = None
        self.ml_settings = None
        self.species_constraints = {}
        self.walltime = "00:00:00:00"
        self.save_seed_modulus = -1
        self.max_iterations = None
        self.initialization_time = 0
        self.kinetics_datastore = None
        self.restart = False
        self.core_seed_path = None
        self.edge_seed_path = None
        self.filters_path = None
        self.species_map_path = None

        self.name = "Seed"
        self.generate_seed_each_iteration = True
        self.save_seed_to_database = False

        self.thermo_central_database = None
        self.uncertainty = None

        self.exec_time = []
        self.liquid_volumetric_mass_transfer_coefficient_power_law = None

    def load_input(self, path=None):
        """
        Load an RMG job from the input file located at `input_file`, or
        from the `input_file` attribute if not given as a parameter.
        """
        from rmgpy.rmg.input import read_input_file

        if path is None:
            path = self.input_file
        read_input_file(path, self)
        self.reaction_model.kinetics_estimator = self.kinetics_estimator
        # If the output directory is not yet set, then set it to the same
        # directory as the input file by default
        if not self.output_directory:
            self.output_directory = os.path.dirname(path)
        if self.pressure_dependence:
            self.pressure_dependence.output_file = self.output_directory
            self.reaction_model.pressure_dependence = self.pressure_dependence
        if self.solvent:
            self.reaction_model.solvent_name = self.solvent

        self.reaction_model.verbose_comments = self.verbose_comments
        self.reaction_model.save_edge_species = self.save_edge_species

        if self.quantum_mechanics:
            self.reaction_model.quantum_mechanics = self.quantum_mechanics

        for reaction_system in self.reaction_systems:
            self.reaction_model.reaction_systems.append(reaction_system)

    def load_thermo_input(self, path=None):
        """
        Load an Thermo Estimation job from a thermo input file located at `input_file`, or
        from the `input_file` attribute if not given as a parameter.
        """
        from rmgpy.rmg.input import read_thermo_input_file

        if path is None:
            path = self.input_file
        if not self.output_directory:
            self.output_directory = os.path.dirname(path)
        read_thermo_input_file(path, self)

        if self.quantum_mechanics:
            self.reaction_model.quantum_mechanics = self.quantum_mechanics

    def check_input(self):
        """
        Check for a few common mistakes in the input file.
        """
        if self.pressure_dependence:
            for index, reaction_system in enumerate(self.reaction_systems):
                if reaction_system.T:
                    logging.info(reaction_system.T)
                    assert (
                        reaction_system.T.value_si < self.pressure_dependence.Tmax.value_si
                    ), "Reaction system T is above pressure_dependence range."
                    assert (
                        reaction_system.T.value_si > self.pressure_dependence.Tmin.value_si
                    ), "Reaction system T is below pressure_dependence range."
                else:
                    assert (
                        reaction_system.Trange[1].value_si < self.pressure_dependence.Tmax.value_si
                    ), "Reaction system T is above pressure_dependence range."
                    assert (
                        reaction_system.Trange[0].value_si > self.pressure_dependence.Tmin.value_si
                    ), "Reaction system T is below pressure_dependence range."
                if reaction_system.P:
                    assert (
                        reaction_system.P.value_si < self.pressure_dependence.Pmax.value_si
                    ), "Reaction system P is above pressure_dependence range."
                    assert (
                        reaction_system.P.value_si > self.pressure_dependence.Pmin.value_si
                    ), "Reaction system P is below pressure_dependence range."
                else:
                    assert (
                        reaction_system.Prange[1].value_si < self.pressure_dependence.Pmax.value_si
                    ), "Reaction system P is above pressure_dependence range."
                    assert (
                        reaction_system.Prange[0].value_si > self.pressure_dependence.Pmin.value_si
                    ), "Reaction system P is below pressure_dependence range."

            assert any(
                [not s.reactive for s in reaction_system.initial_mole_fractions.keys()]
            ), "Pressure Dependence calculations require at least one inert (nonreacting) species for the bath gas."

    def check_libraries(self):
        """
        Check unwanted use of libraries:
        Liquid phase libraries in Gas phase simulation.
        Loading a Liquid phase library obtained in another solvent than the one defined in the input file.
        Other checks can be added here.
        """
        # Liquid phase simulation checks
        if self.solvent:
            # check thermo librairies
            for libIter in self.database.thermo.libraries.keys():
                if self.database.thermo.libraries[libIter].solvent:
                    if not self.solvent == self.database.thermo.libraries[libIter].solvent:
                        raise DatabaseError(
                            "Thermo library '{2}' was obtained in '{1}' and cannot be used with this "
                            "liquid phase simulation in '{0}' ".format(
                                self.solvent, self.database.thermo.libraries[libIter].solvent, self.database.thermo.libraries[libIter].name
                            )
                        )
            # Check kinetic librairies
            for libIter in self.database.kinetics.libraries.keys():
                if self.database.kinetics.libraries[libIter].solvent:
                    if not self.solvent == self.database.kinetics.libraries[libIter].solvent:
                        raise DatabaseError(
                            "Kinetics library '{2}' was obtained in '{1}' and cannot be used with this "
                            "liquid phase simulation in '{0}'".format(
                                self.solvent, self.database.kinetics.libraries[libIter].solvent, self.database.kinetics.libraries[libIter].name
                            )
                        )
        # Gas phase simulation checks
        else:
            # check thermo librairies
            for libIter in self.database.thermo.libraries.keys():
                if self.database.thermo.libraries[libIter].solvent:
                    raise DatabaseError(
                        "Thermo library '{1}' was obtained in '{0}' solvent and cannot be used in gas "
                        "phase simulation".format(self.database.thermo.libraries[libIter].solvent, self.database.thermo.libraries[libIter].name)
                    )
                    # Check kinetic librairies
            for libIter in self.database.kinetics.libraries.keys():
                if self.database.kinetics.libraries[libIter].solvent:
                    raise DatabaseError(
                        "Kinetics library '{1}' was obtained in '{0}' solvent and cannot be used in "
                        "gas phase simulation".format(
                            self.database.kinetics.libraries[libIter].solvent, self.database.kinetics.libraries[libIter].name
                        )
                    )

    def save_input(self, path=None):
        """
        Save an RMG job to the input file located at `path`.
        """
        from rmgpy.rmg.input import save_input_file

        save_input_file(path, self)

    def load_database(self):
        self.database = RMGDatabase()
        self.database.load(
            path=self.database_directory,
            thermo_libraries=self.thermo_libraries,
            transport_libraries=self.transport_libraries,
            reaction_libraries=[library for library, option in self.reaction_libraries],
            seed_mechanisms=self.seed_mechanisms,
            kinetics_families=self.kinetics_families,
            kinetics_depositories=self.kinetics_depositories,
            statmech_libraries = self.statmech_libraries,
            adsorption_groups='adsorptionPt111', # use Pt111 groups for training reactions
            # frequenciesLibraries = self.statmech_libraries,
            depository=False,  # Don't bother loading the depository information, as we don't use it
        )

        # Turn off reversibility for families with three products if desired
        if not self.trimolecular_product_reversible:
            for family in self.database.kinetics.families.values():
                if len(family.forward_template.products) > 2:
                    family.reversible = False
                    family.reverse_template = None
                    family.reverse_recipe = None
                    family.reverse = None

        # Determine if trimolecular families are present
        for family in self.database.kinetics.families.values():
            if len(family.forward_template.reactants) > 2:
                logging.info("Trimolecular reactions are turned on")
                self.trimolecular = True
                break
        # Only check products if we want to react them
        if not self.trimolecular and self.trimolecular_product_reversible:
            for family in self.database.kinetics.families.values():
                if len(family.forward_template.products) > 2:
                    logging.info("Trimolecular reactions are turned on")
                    self.trimolecular = True
                    break

        # check libraries
        self.check_libraries()

        # set global binding energies variable
        if self.binding_energies:
            self.database.thermo.set_binding_energies(self.binding_energies)

        # set global variable solvent
        if self.solvent:
            global solvent
            solvent = self.solvent

        # add any forbidden structures in the input file to the forbidden structures database
        for forbidden_structure_entry in self.forbidden_structures:
            label = forbidden_structure_entry.label
            if label in self.database.forbidden_structures.entries:
                raise InputError(
                    """
        Forbidden structure {0} label is already in the forbidden structure database.
        Please choose a different label for this structure that is not already in
        {1}""".format(
                        label, os.path.join(self.database_directory, "forbiddenStructures.py")
                    )
                )
            logging.info("Adding {0} to the forbidden structures database...".format(label))
            self.database.forbidden_structures.entries[label] = forbidden_structure_entry

        if self.kinetics_estimator == "rate rules":
            if "!training" not in self.kinetics_depositories:
                logging.info("Adding rate rules from training set in kinetics families...")
                # Temporarily remove species constraints for the training reactions
                copy_species_constraints = copy.copy(self.species_constraints)
                self.species_constraints = {}
                for family in self.database.kinetics.families.values():
                    if not family.auto_generated:
                        family.add_rules_from_training(thermo_database=self.database.thermo)

                    # If requested by the user, write a text file for each kinetics family detailing the source of each entry
                    if self.kinetics_datastore:
                        logging.info("Writing sources of kinetic entries in family {0} to text file".format(family.label))
                        path = os.path.join(self.output_directory, "kinetics_database", family.label + ".txt")
                        with open(path, "w") as f:
                            for template_label, entries in family.rules.entries.items():
                                f.write("Template [{0}] uses the {1} following source(s):\n".format(template_label, str(len(entries))))
                                for entry_index, entry in enumerate(entries):
                                    f.write(str(entry_index + 1) + ". " + entry.short_desc + "\n" + entry.long_desc + "\n")
                                f.write("\n")
                            f.write("\n")

                self.species_constraints = copy_species_constraints
            else:
                logging.info("Training set explicitly not added to rate rules in kinetics families...")
            logging.info("Filling in rate rules in kinetics families by averaging...")
            for family in self.database.kinetics.families.values():
                if not family.auto_generated:
                    family.fill_rules_by_averaging_up(verbose=self.verbose_comments)

        self.database.thermo.adsorption_groups = self.adsorption_groups

    def initialize(self, **kwargs):
        """
        Initialize an RMG job using the command-line arguments `args` as returned
        by the :mod:`argparse` package.
        """

        # Save initialization time
        self.initialization_time = time.time()

        # Log start timestamp
        logging.info("RMG execution initiated at " + time.asctime() + "\n")

        # Print out RMG header
        self.log_header()

        # Read input file
        self.load_input(self.input_file)
        
        # Check if ReactionMechanismSimulator reactors are being used
        # if RMS is not installed but the user attempted to use it, the load_input_file would have failed
        # if RMS is installed but they did not use it, we can avoid extra work
        # if RMS is not installed and they did not use it, we avoid calling certain functions that would raise an error
        requires_rms = any(isinstance(reactor_system, RMSReactor) for reactor_system in self.reaction_systems)

        if self.surface_site_density:
            self.reaction_model.surface_site_density = self.surface_site_density
            if requires_rms:
                self.reaction_model.core.phase_system.phases["Surface"].site_density = self.surface_site_density.value_si
                self.reaction_model.edge.phase_system.phases["Surface"].site_density = self.surface_site_density.value_si
        self.reaction_model.coverage_dependence = self.coverage_dependence

        if kwargs.get("restart", ""):
            import rmgpy.rmg.input

            rmgpy.rmg.input.restart_from_seed(path=kwargs["restart"])

        # Check input file
        self.check_input()

        # Properly set filter_reactions to initialize flags properly
        if len(self.model_settings_list) > 0:
            self.filter_reactions = self.model_settings_list[0].filter_reactions

        # Make output subdirectories
        util.make_output_subdirectory(self.output_directory, "pdep")
        util.make_output_subdirectory(self.output_directory, "solver")
        util.make_output_subdirectory(self.output_directory, "kinetics_database")

        # Specifies if details of kinetic database entries should be stored according to user
        try:
            self.kinetics_datastore = kwargs["kinetics_datastore"]
        except KeyError:
            self.kinetics_datastore = False

        global maxproc
        try:
            maxproc = kwargs["maxproc"]
        except KeyError:
            pass

        if maxproc > psutil.cpu_count():
            raise ValueError(
                """Invalid input for user defined maximum number of processes {0};
            should be an integer and smaller or equal to your available number of
            processors {1}""".format(
                    maxproc, psutil.cpu_count()
                )
            )

        # Load databases
        self.load_database()

<<<<<<< HEAD
        for spec in self.initial_species:
            self.reaction_model.add_species_to_edge(spec, requires_rms=requires_rms)

=======
>>>>>>> 2a1f9100
        for reaction_system in self.reaction_systems:
            if isinstance(reaction_system, RMSReactor):
                reaction_system.finish_termination_criteria()

        # Load restart seed mechanism (if specified)
        if self.restart:
            # Copy the restart files to a separate folder so that the job does not overwrite it
            restart_dir = os.path.join(self.output_directory, "previous_restart")
            core_restart = os.path.join(restart_dir, "restart")
            edge_restart = os.path.join(restart_dir, "restart_edge")
            filters_restart = os.path.join(restart_dir, "filters")
            util.make_output_subdirectory(self.output_directory, "previous_restart")
            shutil.copytree(self.core_seed_path, core_restart)
            shutil.copytree(self.edge_seed_path, edge_restart)
            os.mkdir(filters_restart)
            shutil.copyfile(self.filters_path, os.path.join(filters_restart, "filters.h5"))
            shutil.copyfile(self.species_map_path, os.path.join(filters_restart, "species_map.yml"))

            # Load the seed mechanism to get the core and edge species
            self.database.kinetics.load_libraries(restart_dir, libraries=["restart", "restart_edge"])
            self.seed_mechanisms.append("restart")
            self.reaction_libraries.append(("restart_edge", False))

        # Set trimolecular reactant flags of reaction systems
        if self.trimolecular:
            for reaction_system in self.reaction_systems:
                reaction_system.trimolecular = True

        # Do all liquid-phase startup things:
        if self.solvent:
<<<<<<< HEAD
            solvent_data = self.database.solvation.get_solvent_data(self.solvent)
            if requires_rms:
                self.reaction_model.core.phase_system.phases["Default"].set_solvent(solvent_data)
                self.reaction_model.edge.phase_system.phases["Default"].set_solvent(solvent_data)
=======
            if self.solvent_data is None:
                solvent_data = self.database.solvation.get_solvent_data(self.solvent)
                self.solvent_data = solvent_data
                solvent_mol = True
            else:
                solvent_data = self.solvent_data
                index = 1+max([entry.index for  entry in self.database.solvation.libraries['solvent'].entries.values()])
                self.database.solvation.libraries['solvent'].load_entry(
                               index,
                               self.solvent,
                               solvent_data,
                               dataCount=None,
                               molecule=None,
                               reference=None,
                               referenceType='',
                               shortDesc='',
                               longDesc='',
                               )
                solvent_mol = False
            self.reaction_model.core.phase_system.phases["Default"].set_solvent(solvent_data)
            self.reaction_model.edge.phase_system.phases["Default"].set_solvent(solvent_data)
>>>>>>> 2a1f9100

            diffusion_limiter.enable(solvent_data, self.database.solvation)
            logging.info("Setting solvent data for {0}".format(self.solvent))

            if self.liquid_volumetric_mass_transfer_coefficient_power_law:
                vapor_liquid_mass_transfer.enable(solvent_data, self.database.solvation, self.liquid_volumetric_mass_transfer_coefficient_power_law)
                logging.info("Setting vapor liquid mass transfer with {0} as solvent".format(self.solvent))

            # Set solvent viscosity for reaction filtering
            for reaction_system in self.reaction_systems:
                if reaction_system.T:
                    reaction_system.viscosity = solvent_data.get_solvent_viscosity(reaction_system.T.value_si)

        try:
            self.walltime = kwargs["walltime"]
        except KeyError:
            pass

        try:
            self.max_iterations = kwargs["max_iterations"]
        except KeyError:
            pass

        data = self.walltime.split(":")
        if not len(data) == 4:
            raise ValueError("Invalid format for wall time {0}; should be DD:HH:MM:SS.".format(self.walltime))
        self.walltime = int(data[-1]) + 60 * int(data[-2]) + 3600 * int(data[-3]) + 86400 * int(data[-4])

        # Initialize reaction model

        for spec in self.initial_species:
            if spec.reactive:
                submit(spec, self.solvent)
            if vapor_liquid_mass_transfer.enabled:
                spec.get_liquid_volumetric_mass_transfer_coefficient_data()
                spec.get_henry_law_constant_data()
            self.reaction_model.add_species_to_edge(spec)

        # Seed mechanisms: add species and reactions from seed mechanism
        # DON'T generate any more reactions for the seed species at this time
        for seed_mechanism in self.seed_mechanisms:
            self.reaction_model.add_seed_mechanism_to_core(seed_mechanism, react=False, requires_rms=requires_rms)

        # Reaction libraries: add species and reactions from reaction library to the edge so
        # that RMG can find them if their rates are large enough
        for library, option in self.reaction_libraries:
            self.reaction_model.add_reaction_library_to_edge(library, requires_rms=requires_rms)

        # Also always add in a few bath gases (since RMG-Java does)
        for label, smiles in [("Ar", "[Ar]"), ("He", "[He]"), ("Ne", "[Ne]"), ("N2", "N#N")]:
            molecule = Molecule().from_smiles(smiles)
            spec, is_new = self.reaction_model.make_new_species(molecule, label=label, reactive=False)
            if is_new:
                self.initial_species.append(spec)

        # Perform species constraints and forbidden species checks on input species
        for spec in self.initial_species:
            if self.database.forbidden_structures.is_molecule_forbidden(spec.molecule[0]):
                if "allowed" in self.species_constraints and "input species" in self.species_constraints["allowed"]:
                    spec.explicitly_allowed = True
                    logging.warning(
                        "Input species {0} is globally forbidden but will be explicitly allowed "
                        " since input species are permitted by the user's species constraints".format(spec.label)
                    )
                else:
                    raise ForbiddenStructureException(
                        "Input species {0} is globally forbidden. You may explicitly "
                        "allow it by adding 'input species' to the `generatedSpeciesConstraints` `allowed` list.".format(spec.label)
                    )
            if fails_species_constraints(spec):
                if "allowed" in self.species_constraints and "input species" in self.species_constraints["allowed"]:
                    self.species_constraints["explicitlyAllowedMolecules"].append(spec.molecule[0])
                else:
                    raise ForbiddenStructureException(
                        "Species constraints forbids input species {0}. Please "
                        "reformulate constraints, remove the species, or explicitly "
                        "allow it.".format(spec.label)
                    )

        # For liquidReactor, checks whether the solvent is listed as one of the initial species.
        if self.solvent:
            if not solvent_mol:
                logging.warn("Solvent molecular structure not specified, assuming simulation is appropriate")
            else:
                solvent_structure_list = self.database.solvation.get_solvent_structure(self.solvent)
                for spc in solvent_structure_list:
                    self.database.solvation.check_solvent_in_initial_species(self, spc)


        # Check to see if user has input Singlet O2 into their input file or libraries
        # This constraint is special in that we only want to check it once in the input instead of every time a species is made
        if "allowSingletO2" in self.species_constraints and self.species_constraints["allowSingletO2"]:
            pass
        else:
            # Here we get a list of all species that from the user input
            all_inputted_species = [spec for spec in self.initial_species]
            # Because no iterations have taken place, the only things in the core are from seed mechanisms
            all_inputted_species.extend(self.reaction_model.core.species)
            # Because no iterations have taken place, the only things in the edge are from reaction libraries
            all_inputted_species.extend(self.reaction_model.edge.species)

            O2Singlet = Molecule().from_smiles("O=O")
            for spec in all_inputted_species:
                if spec.is_isomorphic(O2Singlet):
                    raise ForbiddenStructureException(
                        "Species constraints forbids input species {0} RMG expects the "
                        "triplet form of oxygen for correct usage in reaction families. "
                        "Please change your input to SMILES='[O][O]' If you actually "
                        "want to use the singlet state, set the allowSingletO2=True "
                        "inside of the Species Constraints block in your input file.".format(spec.label)
                    )

        for spec in self.initial_species:
            submit(spec, self.solvent)
            if vapor_liquid_mass_transfer.enabled:
                spec.get_liquid_volumetric_mass_transfer_coefficient_data()
                spec.get_henry_law_constant_data()

        # Add nonreactive species (e.g. bath gases) to core first
        # This is necessary so that the PDep algorithm can identify the bath gas
        for spec in self.initial_species:
            if not spec.reactive:
                self.reaction_model.enlarge(spec, requires_rms=requires_rms)
        for spec in self.initial_species:
            if spec.reactive:
                self.reaction_model.enlarge(spec, requires_rms=requires_rms)

        # chatelak: store constant SPC indices in the reactor attributes if any constant SPC provided in the input file
        # advantages to write it here: this is run only once (as species indexes does not change over the generation)
        if self.solvent is not None:
            for index, reaction_system in enumerate(self.reaction_systems):
                if (
                    not isinstance(reaction_system, RMSReactor)
                ) and reaction_system.const_spc_names is not None:  # if no constant species provided do nothing
                    reaction_system.get_const_spc_indices(self.reaction_model.core.species)  # call the function to identify indices in the solver

        self.initialize_reaction_threshold_and_react_flags()
        if self.filter_reactions and self.init_react_tuples:
            self.react_init_tuples(requires_rms=requires_rms)
        self.reaction_model.initialize_index_species_dict()

        self.initialize_seed_mech()
        return requires_rms

    def register_listeners(self, requires_rms=False):
        """
        Attaches listener classes depending on the options
        found in the RMG input file.
        """

        self.attach(ChemkinWriter(self.output_directory))
        if requires_rms:
            self.attach(RMSWriter(self.output_directory))

        if self.generate_output_html:
            self.attach(OutputHTMLWriter(self.output_directory))

        if self.quantum_mechanics:
            self.attach(QMDatabaseWriter())

        self.attach(ExecutionStatsWriter(self.output_directory))

        if self.save_simulation_profiles:
            for index, reaction_system in enumerate(self.reaction_systems):
                if requires_rms and isinstance(reaction_system, RMSReactor):
                    typ = type(reaction_system)
                    raise InputError(f"save_simulation_profiles=True not compatible with reactor of type {typ}")
                reaction_system.attach(SimulationProfileWriter(self.output_directory, index, self.reaction_model.core.species))
                reaction_system.attach(SimulationProfilePlotter(self.output_directory, index, self.reaction_model.core.species))

    def execute(self, initialize=True, **kwargs):
        """
        Execute an RMG job using the command-line arguments `args` as returned
        by the :mod:`argparse` package.
        ``initialize`` is a ``bool`` type flag used to determine whether to call self.initialize()
        """

        if initialize:
            requires_rms = self.initialize(**kwargs)

        # register listeners
        self.register_listeners(requires_rms=requires_rms)

        self.done = False

        # determine min and max values for T and P (don't determine P values for liquid reactors)
        self.Tmin = min([x.Trange[0].value_si if x.Trange else x.T.value_si for x in self.reaction_systems])
        self.Tmax = max([x.Trange[1].value_si if x.Trange else x.T.value_si for x in self.reaction_systems])
        try:
            self.Pmin = min([x.Prange[0].value_si if hasattr(x, "Prange") and x.Prange else x.P.value_si for x in self.reaction_systems])
            self.Pmax = max([x.Prange[1].value_si if hasattr(x, "Prange") and x.Prange else x.P.value_si for x in self.reaction_systems])
        except AttributeError:
            pass

        self.rmg_memories = []

        logging.info("Initialization complete. Starting model generation.\n")

        # Initiate first reaction discovery step after adding all core species
        for index, reaction_system in enumerate(self.reaction_systems):
            # Initialize memory object to track conditions for ranged reactors
            self.rmg_memories.append(RMG_Memory(reaction_system, self.balance_species))
            self.rmg_memories[index].generate_cond()
            log_conditions(self.rmg_memories, index)

            # Update react flags
            if self.filter_reactions:
                # Run the reaction system to update threshold and react flags
                if requires_rms and isinstance(reaction_system, RMSReactor):
                    self.update_reaction_threshold_and_react_flags(
                        rxn_sys_unimol_threshold=np.zeros((len(self.reaction_model.core.species),), bool),
                        rxn_sys_bimol_threshold=np.zeros((len(self.reaction_model.core.species), len(self.reaction_model.core.species)), bool),
                        rxn_sys_trimol_threshold=np.zeros(
                            (len(self.reaction_model.core.species), len(self.reaction_model.core.species), len(self.reaction_model.core.species)),
                            bool,
                        ),
                    )

                else:
                    reaction_system.initialize_model(
                        core_species=self.reaction_model.core.species,
                        core_reactions=self.reaction_model.core.reactions,
                        edge_species=[],
                        edge_reactions=[],
                        pdep_networks=self.reaction_model.network_list,
                        atol=self.simulator_settings_list[0].atol,
                        rtol=self.simulator_settings_list[0].rtol,
                        filter_reactions=True,
                        conditions=self.rmg_memories[index].get_cond(),
                    )

                    self.update_reaction_threshold_and_react_flags(
                        rxn_sys_unimol_threshold=reaction_system.unimolecular_threshold,
                        rxn_sys_bimol_threshold=reaction_system.bimolecular_threshold,
                        rxn_sys_trimol_threshold=reaction_system.trimolecular_threshold,
                    )

                logging.info("Generating initial reactions for reaction system {0}...".format(index + 1))
            else:
                # If we're not filtering reactions, then we only need to react
                # the first reaction system since they share the same core
                if index > 0:
                    continue
                logging.info("Generating initial reactions...")

            # React core species to enlarge edge
            self.reaction_model.enlarge(
                react_edge=True,
                unimolecular_react=self.unimolecular_react,
                bimolecular_react=self.bimolecular_react,
                trimolecular_react=self.trimolecular_react,
                requires_rms=requires_rms,
            )

        if not np.isinf(self.model_settings_list[0].thermo_tol_keep_spc_in_edge):
            self.reaction_model.set_thermodynamic_filtering_parameters(
                self.Tmax,
                thermo_tol_keep_spc_in_edge=self.model_settings_list[0].thermo_tol_keep_spc_in_edge,
                min_core_size_for_prune=self.model_settings_list[0].min_core_size_for_prune,
                maximum_edge_species=self.model_settings_list[0].maximum_edge_species,
                reaction_systems=self.reaction_systems,
            )

        if not np.isinf(self.model_settings_list[0].thermo_tol_keep_spc_in_edge):
            self.reaction_model.thermo_filter_down(maximum_edge_species=self.model_settings_list[0].maximum_edge_species, requires_rms=requires_rms)

        logging.info("Completed initial enlarge edge step.\n")

        self.save_everything()

        if self.generate_seed_each_iteration:
            self.make_seed_mech()

        max_num_spcs_hit = False  # default

        for q, model_settings in enumerate(self.model_settings_list):
            if len(self.simulator_settings_list) > 1:
                simulator_settings = self.simulator_settings_list[q]
            else:  # if they only provide one input for simulator use that everytime
                simulator_settings = self.simulator_settings_list[0]

            self.filter_reactions = model_settings.filter_reactions

            logging.info("Beginning model generation stage {0}...\n".format(q + 1))

            self.done = False

            # Main RMG loop
            while not self.done:
                # iteration number starts at 0. Increment it before entering make_seed_mech
                self.reaction_model.iteration_num += 1
                self.done = True

                if self.generate_seed_each_iteration:
                    self.make_seed_mech()

                all_terminated = True
                num_core_species = len(self.reaction_model.core.species)

                prunable_species = self.reaction_model.edge.species[:]
                prunable_networks = self.reaction_model.network_list[:]

                for index, reaction_system in enumerate(self.reaction_systems):
                    reaction_system.prunable_species = prunable_species  # these lines reset pruning for a new cycle
                    reaction_system.prunable_networks = prunable_networks
                    reaction_system.reset_max_edge_species_rate_ratios()

                    for p in range(reaction_system.n_sims):
                        reactor_done = True
                        objects_to_enlarge = []

                        conditions = self.rmg_memories[index].get_cond()
                        if conditions and self.solvent:
                            T = conditions["T"]
                            # Set solvent viscosity
                            solvent_data = self.database.solvation.get_solvent_data(self.solvent)
                            reaction_system.viscosity = solvent_data.get_solvent_viscosity(T)

                        self.reaction_system = reaction_system
                        # Conduct simulation
                        logging.info("Conducting simulation of reaction system %s..." % (index + 1))
                        prune = True

                        self.reaction_model.adjust_surface()

                        if num_core_species < model_settings.min_core_size_for_prune:
                            # Turn pruning off if we haven't reached minimum core size.
                            prune = False

                        try:
                            if requires_rms and isinstance(reaction_system, RMSReactor):
                                (
                                    terminated,
                                    resurrected,
                                    obj,
                                    unimolecular_threshold,
                                    bimolecular_threshold,
                                    trimolecular_threshold,
                                    max_edge_species_rate_ratios,
                                    t,
                                    x,
                                ) = reaction_system.simulate(
                                    model_settings=model_settings,
                                    simulator_settings=simulator_settings,
                                    conditions=self.rmg_memories[index].get_cond(),
                                )
                                reaction_system.unimolecular_threshold = unimolecular_threshold
                                reaction_system.bimolecular_threshold = bimolecular_threshold
                                reaction_system.trimolecular_threshold = trimolecular_threshold
                                if hasattr(reaction_system, "max_edge_species_rate_ratios"):
                                    max_edge_species_rate_ratios_temp = np.zeros(len(max_edge_species_rate_ratios))
                                    for i in range(len(max_edge_species_rate_ratios)):
                                        if i < len(reaction_system.max_edge_species_rate_ratios):
                                            max_edge_species_rate_ratios_temp[i] = max(
                                                reaction_system.max_edge_species_rate_ratios[i], max_edge_species_rate_ratios[i]
                                            )
                                        else:
                                            max_edge_species_rate_ratios_temp[i] = max_edge_species_rate_ratios[i]
                                    reaction_system.max_edge_species_rate_ratios = max_edge_species_rate_ratios_temp
                                else:
                                    reaction_system.max_edge_species_rate_ratios = max_edge_species_rate_ratios
                                new_surface_species = []
                                new_surface_reactions = []
                                obj_temp = []
                                for item in obj:
                                    if hasattr(item, "name"):
                                        obj_temp.append(self.reaction_model.edge.phase_system.species_dict[item.name])
                                    else:  # Reaction
                                        for val in item.reactants + item.products:
                                            spc = self.reaction_model.edge.phase_system.species_dict[val.name]
                                            if spc not in self.reaction_model.core.species:
                                                obj_temp.append(spc)
                                        assert len(obj_temp) > 0
                                obj = obj_temp
                            else:
                                terminated, resurrected, obj, new_surface_species, new_surface_reactions, t, x = reaction_system.simulate(
                                    core_species=self.reaction_model.core.species,
                                    core_reactions=self.reaction_model.core.reactions,
                                    edge_species=self.reaction_model.edge.species,
                                    edge_reactions=self.reaction_model.edge.reactions,
                                    surface_species=self.reaction_model.surface.species,
                                    surface_reactions=self.reaction_model.surface.reactions,
                                    pdep_networks=self.reaction_model.network_list,
                                    prune=prune,
                                    model_settings=model_settings,
                                    simulator_settings=simulator_settings,
                                    conditions=self.rmg_memories[index].get_cond(),
                                )
                        except:
                            logging.error("Model core reactions:")
                            if len(self.reaction_model.core.reactions) > 5:
                                logging.error("Too many to print in detail")
                            else:
                                from arkane.output import prettify

                                logging.error(prettify(repr(self.reaction_model.core.reactions)))
                            if not self.generate_seed_each_iteration:  # Then we haven't saved the seed mechanism yet
                                self.make_seed_mech()  # Just in case the user wants to restart from this
                            raise

                        self.rmg_memories[index].add_t_conv_N(t, x, len(obj))
                        self.rmg_memories[index].generate_cond()
                        log_conditions(self.rmg_memories, index)

                        reactor_done = self.reaction_model.add_new_surface_objects(obj, new_surface_species, new_surface_reactions, reaction_system)

                        all_terminated = all_terminated and terminated
                        logging.info("")

                        # If simulation is invalid, note which species should be added to
                        # the core
                        if obj != [] and not (obj is None):
                            objects_to_enlarge = self.process_to_species_networks(obj)

                            reactor_done = False
                        # Enlarge objects identified by the simulation for enlarging
                        # These should be Species or Network objects
                        logging.info("")

                        objects_to_enlarge = list(set(objects_to_enlarge))

                        # Add objects to enlarge to the core first
                        for objectToEnlarge in objects_to_enlarge:
                            self.reaction_model.enlarge(objectToEnlarge, requires_rms=requires_rms)

                        if model_settings.filter_reactions:
                            # Run a raw simulation to get updated reaction system threshold values
                            # Run with the same conditions as with pruning off
                            temp_model_settings = deepcopy(model_settings)
                            temp_model_settings.tol_keep_in_edge = 0
                            if not resurrected:
                                try:
                                    if requires_rms and isinstance(reaction_system, RMSReactor):
                                        (
                                            terminated,
                                            resurrected,
                                            obj,
                                            unimolecular_threshold,
                                            bimolecular_threshold,
                                            trimolecular_threshold,
                                            max_edge_species_rate_ratios,
                                            t,
                                            x,
                                        ) = reaction_system.simulate(
                                            model_settings=model_settings,
                                            simulator_settings=simulator_settings,
                                            conditions=self.rmg_memories[index].get_cond(),
                                        )
                                        reaction_system.unimolecular_threshold = unimolecular_threshold
                                        reaction_system.bimolecular_threshold = bimolecular_threshold
                                        reaction_system.trimolecular_threshold = trimolecular_threshold
                                        if hasattr(reaction_system, "max_edge_species_rate_ratios"):
                                            max_edge_species_rate_ratios_temp = np.zeros(len(max_edge_species_rate_ratios))
                                            for i in range(len(max_edge_species_rate_ratios)):
                                                if i < len(reaction_system.max_edge_species_rate_ratios):
                                                    max_edge_species_rate_ratios_temp[i] = max(
                                                        reaction_system.max_edge_species_rate_ratios[i], max_edge_species_rate_ratios[i]
                                                    )
                                                else:
                                                    max_edge_species_rate_ratios_temp[i] = max_edge_species_rate_ratios[i]
                                            reaction_system.max_edge_species_rate_ratios = max_edge_species_rate_ratios_temp
                                        else:
                                            reaction_system.max_edge_species_rate_ratios = max_edge_species_rate_ratios
                                    else:
                                        reaction_system.simulate(
                                            core_species=self.reaction_model.core.species,
                                            core_reactions=self.reaction_model.core.reactions,
                                            edge_species=[],
                                            edge_reactions=[],
                                            surface_species=self.reaction_model.surface.species,
                                            surface_reactions=self.reaction_model.surface.reactions,
                                            pdep_networks=self.reaction_model.network_list,
                                            model_settings=temp_model_settings,
                                            simulator_settings=simulator_settings,
                                            conditions=self.rmg_memories[index].get_cond(),
                                        )
                                except:
                                    self.update_reaction_threshold_and_react_flags(
                                        rxn_sys_unimol_threshold=reaction_system.unimolecular_threshold,
                                        rxn_sys_bimol_threshold=reaction_system.bimolecular_threshold,
                                        rxn_sys_trimol_threshold=reaction_system.trimolecular_threshold,
                                        skip_update=True,
                                    )
                                    logging.warning(
                                        "Reaction thresholds/flags for Reaction System {0} was not updated "
                                        "due to simulation failure".format(index + 1)
                                    )
                                else:
                                    self.update_reaction_threshold_and_react_flags(
                                        rxn_sys_unimol_threshold=reaction_system.unimolecular_threshold,
                                        rxn_sys_bimol_threshold=reaction_system.bimolecular_threshold,
                                        rxn_sys_trimol_threshold=reaction_system.trimolecular_threshold,
                                    )
                            else:
                                self.update_reaction_threshold_and_react_flags(
                                    rxn_sys_unimol_threshold=reaction_system.unimolecular_threshold,
                                    rxn_sys_bimol_threshold=reaction_system.bimolecular_threshold,
                                    rxn_sys_trimol_threshold=reaction_system.trimolecular_threshold,
                                    skip_update=True,
                                )
                                logging.warning(
                                    "Reaction thresholds/flags for Reaction System {0} was not updated due to resurrection".format(index + 1)
                                )

                            logging.info("")
                        else:
                            self.update_reaction_threshold_and_react_flags()

                        if not np.isinf(model_settings.thermo_tol_keep_spc_in_edge):
                            self.reaction_model.set_thermodynamic_filtering_parameters(
                                self.Tmax,
                                thermo_tol_keep_spc_in_edge=model_settings.thermo_tol_keep_spc_in_edge,
                                min_core_size_for_prune=model_settings.min_core_size_for_prune,
                                maximum_edge_species=model_settings.maximum_edge_species,
                                reaction_systems=self.reaction_systems,
                            )

                        old_edge_size = len(self.reaction_model.edge.reactions)
                        old_core_size = len(self.reaction_model.core.reactions)
                        self.reaction_model.enlarge(
                            react_edge=True,
                            unimolecular_react=self.unimolecular_react,
                            bimolecular_react=self.bimolecular_react,
                            trimolecular_react=self.trimolecular_react,
                            requires_rms=requires_rms,
                        )

                        if old_edge_size != len(self.reaction_model.edge.reactions) or old_core_size != len(self.reaction_model.core.reactions):
                            reactor_done = False

                        if not np.isinf(self.model_settings_list[0].thermo_tol_keep_spc_in_edge):
                            self.reaction_model.thermo_filter_down(maximum_edge_species=model_settings.maximum_edge_species, requires_rms=requires_rms)

                        max_num_spcs_hit = len(self.reaction_model.core.species) >= model_settings.max_num_species

                        self.save_everything()

                        if max_num_spcs_hit:  # breaks the n_sims loop
                            # self.done is still True, which will break the while loop
                            break

                        if not reactor_done:
                            self.done = False

                    if max_num_spcs_hit:  # breaks the reaction_systems loop
                        break

                if not self.done:  # There is something that needs exploring/enlarging
                    # If we reached our termination conditions, then try to prune
                    # species from the edge
                    if all_terminated and model_settings.tol_keep_in_edge > 0.0:
                        logging.info("Attempting to prune...")
                        self.reaction_model.prune(
                            self.reaction_systems,
                            model_settings.tol_keep_in_edge,
                            model_settings.tol_move_to_core,
                            model_settings.maximum_edge_species,
                            model_settings.min_species_exist_iterations_for_prune,
                            requires_rms=requires_rms,
                        )
                        # Perform garbage collection after pruning
                        collected = gc.collect()
                        logging.info("Garbage collector: collected %d objects." % collected)

                # Consider stopping gracefully if the next iteration might take us
                # past the wall time
                if self.walltime > 0 and len(self.exec_time) > 1:
                    t = self.exec_time[-1]
                    dt = self.exec_time[-1] - self.exec_time[-2]
                    if t + 3 * dt > self.walltime:
                        logging.info("MODEL GENERATION TERMINATED")
                        logging.info("")
                        logging.info("There is not enough time to complete the next iteration before the wall time is reached.")
                        logging.info("The output model may be incomplete.")
                        logging.info("")
                        core_spec, core_reac, edge_spec, edge_reac = self.reaction_model.get_model_size()
                        logging.info("The current model core has %s species and %s reactions" % (core_spec, core_reac))
                        logging.info("The current model edge has %s species and %s reactions" % (edge_spec, edge_reac))
                        return

                if self.max_iterations and (self.reaction_model.iteration_num >= self.max_iterations):
                    logging.info("MODEL GENERATION TERMINATED")
                    logging.info("")
                    logging.info("The maximum number of iterations of {0} has been reached".format(self.max_iterations))
                    logging.info("The output model may be incomplete.")
                    logging.info("")
                    core_spec, core_reac, edge_spec, edge_reac = self.reaction_model.get_model_size()
                    logging.info("The current model core has %s species and %s reactions" % (core_spec, core_reac))
                    logging.info("The current model edge has %s species and %s reactions" % (edge_spec, edge_reac))
                    return

            if max_num_spcs_hit:  # resets maxNumSpcsHit and continues the settings for loop
                logging.info("The maximum number of species ({0}) has been hit, Exiting stage {1} ...".format(model_settings.max_num_species, q + 1))
                max_num_spcs_hit = False

        # Save the final seed mechanism
        self.make_seed_mech()

        self.run_model_analysis()

        # generate Cantera files chem.yaml & chem_annotated.yaml in a designated `cantera` output folder
        try:
            if any([s.contains_surface_site() for s in self.reaction_model.core.species]):
                self.generate_cantera_files(
                    os.path.join(self.output_directory, "chemkin", "chem-gas.inp"),
                    surface_file=(os.path.join(self.output_directory, "chemkin", "chem-surface.inp")),
                )
                self.generate_cantera_files(
                    os.path.join(self.output_directory, "chemkin", "chem_annotated-gas.inp"),
                    surface_file=(os.path.join(self.output_directory, "chemkin", "chem_annotated-surface.inp")),
                )
            else:  # gas phase only
                self.generate_cantera_files(os.path.join(self.output_directory, "chemkin", "chem.inp"))
                self.generate_cantera_files(os.path.join(self.output_directory, "chemkin", "chem_annotated.inp"))
        except EnvironmentError:
            logging.exception("Could not generate Cantera files due to EnvironmentError. Check read\\write privileges in output directory.")
        except Exception:
            logging.exception("Could not generate Cantera files for some reason.")

        self.check_model()
        # Write output file
        logging.info("")
        logging.info("MODEL GENERATION COMPLETED")
        logging.info("")
        core_spec, core_reac, edge_spec, edge_reac = self.reaction_model.get_model_size()
        logging.info("The final model core has %s species and %s reactions" % (core_spec, core_reac))
        logging.info("The final model edge has %s species and %s reactions" % (edge_spec, edge_reac))

        self.finish()

    def run_model_analysis(self, number=10):
        """
        Run sensitivity and uncertainty analysis if requested.
        """
        # Run sensitivity analysis post-model generation if sensitivity analysis is on
        for index, reaction_system in enumerate(self.reaction_systems):
            if reaction_system.sensitive_species and reaction_system.sens_conditions:
                logging.info("Conducting sensitivity analysis of reaction system {0}...".format(index + 1))

                if reaction_system.sensitive_species == ["all"]:
                    reaction_system.sensitive_species = self.reaction_model.core.species

                sens_worksheet = []
                for spec in reaction_system.sensitive_species:
                    csvfile_path = os.path.join(self.output_directory, "solver", "sensitivity_{0}_SPC_{1}.csv".format(index + 1, spec.index))
                    sens_worksheet.append(csvfile_path)

                terminated, resurrected, obj, surface_species, surface_reactions, t, x = reaction_system.simulate(
                    core_species=self.reaction_model.core.species,
                    core_reactions=self.reaction_model.core.reactions,
                    edge_species=self.reaction_model.edge.species,
                    edge_reactions=self.reaction_model.edge.reactions,
                    surface_species=[],
                    surface_reactions=[],
                    pdep_networks=self.reaction_model.network_list,
                    sensitivity=True,
                    sens_worksheet=sens_worksheet,
                    model_settings=ModelSettings(tol_move_to_core=1e8, tol_interrupt_simulation=1e8),
                    simulator_settings=self.simulator_settings_list[-1],
                    conditions=reaction_system.sens_conditions,
                )

                plot_sensitivity(self.output_directory, index, reaction_system.sensitive_species, number=number)

        self.run_uncertainty_analysis()

    def run_uncertainty_analysis(self):
        """
        Run uncertainty analysis if proper settings are available.
        """
        if self.uncertainty is not None and self.uncertainty["global"]:
            try:
                import muq
            except ImportError as ie:
                logging.error(
                    f"Skipping global uncertainty analysis! Unable to import MUQ (original error: {str(ie)})."
                    "Install muq with 'conda install -c conda-forge muq'."
                )
                self.uncertainty["global"] = False
            else:
                import random
                import re

                from rmgpy.tools.canteramodel import Cantera
                from rmgpy.tools.globaluncertainty import ReactorPCEFactory

        if self.uncertainty is not None and self.uncertainty["local"]:
            correlation = []
            if self.uncertainty["uncorrelated"]:
                correlation.append(False)
            if self.uncertainty["correlated"]:
                correlation.append(True)

            # Set up Uncertainty object
            uncertainty = Uncertainty(output_directory=self.output_directory)
            uncertainty.database = self.database
            uncertainty.species_list, uncertainty.reaction_list = self.reaction_model.core.species, self.reaction_model.core.reactions
            uncertainty.extract_sources_from_model()

            # Reload reaction families with verbose comments if necessary
            if not self.verbose_comments:
                logging.info("Reloading kinetics families with verbose comments for uncertainty analysis...")
                self.database.kinetics.load_families(
                    os.path.join(self.database_directory, "kinetics", "families"), self.kinetics_families, self.kinetics_depositories
                )
                # Temporarily remove species constraints for the training reactions
                self.species_constraints, speciesConstraintsCopy = {}, self.species_constraints
                for family in self.database.kinetics.families.values():
                    if not family.auto_generated:
                        family.add_rules_from_training(thermo_database=self.database.thermo)
                        family.fill_rules_by_averaging_up(verbose=True)
                self.species_constraints = speciesConstraintsCopy

            for correlated in correlation:
                uncertainty.assign_parameter_uncertainties(correlated=correlated)

                for index, reaction_system in enumerate(self.reaction_systems):
                    if reaction_system.sensitive_species and reaction_system.sens_conditions:
                        logging.info(
                            "Conducting {0}correlated local uncertainty analysis for "
                            "reaction system {1}...\n".format("un" if not correlated else "", index + 1)
                        )
                        results = uncertainty.local_analysis(
                            reaction_system.sensitive_species, reaction_system_index=index, correlated=correlated, number=self.uncertainty["localnum"]
                        )
                        logging.info("Local uncertainty analysis results for reaction system {0}:\n".format(index + 1))
                        local_result, local_result_str = process_local_results(
                            results, reaction_system.sensitive_species, number=self.uncertainty["localnum"]
                        )
                        logging.info(local_result_str)

                        if self.uncertainty["global"]:
                            logging.info(
                                "Conducting {0}correlated global uncertainty analysis for "
                                "reaction system {1}...".format("un" if not correlated else "", index + 1)
                            )
                            # Get simulation conditions
                            for criteria in reaction_system.termination:
                                if isinstance(criteria, TerminationTime):
                                    time_criteria = ([criteria.time.value], criteria.time.units)
                                    break
                            else:
                                if self.uncertainty["time"]:
                                    time_criteria = ([self.uncertainty["time"].value], self.uncertainty["time"].units)
                                else:
                                    raise InputError(
                                        "If terminationTime was not specified in the reactor options block, it"
                                        "must be specified in the uncertainty options block for global uncertainty"
                                        "analysis."
                                    )

                            Tlist = ([reaction_system.sens_conditions["T"]], "K")
                            try:
                                Plist = ([reaction_system.sens_conditions["P"]], "Pa")
                            except KeyError:
                                # LiquidReactor
                                Plist = ([1e8], "Pa")
                                logging.warning("Using 1e8 Pa as the reaction system pressure to approximate liquid phase density.")

                            mol_frac_list = [reaction_system.sens_conditions.copy()]
                            del mol_frac_list[0]["T"]
                            if "P" in mol_frac_list[0]:
                                del mol_frac_list[0]["P"]

                            # Set up Cantera reactor
                            job = Cantera(
                                species_list=uncertainty.species_list,
                                reaction_list=uncertainty.reaction_list,
                                output_directory=os.path.join(self.output_directory, "global_uncertainty"),
                            )
                            job.load_model()
                            job.generate_conditions(
                                reactor_type_list=["IdealGasConstPressureTemperatureReactor"],
                                reaction_time_list=time_criteria,
                                mol_frac_list=mol_frac_list,
                                Tlist=Tlist,
                                Plist=Plist,
                            )

                            # Extract uncertain parameters from local analysis
                            k_params = []
                            g_params = []
                            for spc in reaction_system.sensitive_species:
                                _, reaction_c, thermo_c = local_result[spc]
                                for label, _, _ in reaction_c[: self.uncertainty["globalnum"]]:
                                    if correlated:
                                        k_param = label
                                    else:
                                        # For uncorrelated, we need the reaction index
                                        k_index = label.split(":")[0]  # Looks like 'k1234: A+B=C+D'
                                        k_param = int(k_index[1:])
                                    if k_param not in k_params:
                                        k_params.append(k_param)
                                for label, _, _ in thermo_c[: self.uncertainty["globalnum"]]:
                                    if correlated:
                                        g_param = label
                                    else:
                                        # For uncorrelated, we need the species index
                                        match = re.search(r"dG\[\S+\((\d+)\)\]", label)
                                        g_param = int(match.group(1))
                                    if g_param not in g_params:
                                        g_params.append(g_param)

                            reactor_pce_factory = ReactorPCEFactory(
                                cantera=job,
                                output_species_list=reaction_system.sensitive_species,
                                k_params=k_params,
                                k_uncertainty=uncertainty.kinetic_input_uncertainties,
                                g_params=g_params,
                                g_uncertainty=uncertainty.thermo_input_uncertainties,
                                correlated=correlated,
                                logx=self.uncertainty["logx"],
                            )

                            logging.info("Generating PCEs...")
                            reactor_pce_factory.generate_pce(
                                max_adapt_time=self.uncertainty["pcetime"],
                                error_tol=self.uncertainty["pcetol"],
                                max_evals=self.uncertainty["pceevals"],
                            )

                            # Try a test point to see how well the PCE performs
                            reactor_pce_factory.compare_output([random.uniform(-1.0, 1.0) for i in range(len(k_params) + len(g_params))])

                            # Analyze results and save statistics
                            reactor_pce_factory.analyze_results()
                    else:
                        logging.info("Unable to run uncertainty analysis. Must specify sensitivity analysis options in " "reactor options.")

    def check_model(self):
        """
        Run checks on the RMG model
        """
        logging.info("Performing final model checks...")

        # Check that no two species in core or edge are isomorphic
        for i, spc in enumerate(self.reaction_model.core.species):
            for j in range(i):
                spc2 = self.reaction_model.core.species[j]
                if spc.is_isomorphic(spc2):
                    raise CoreError(
                        "Although the model has completed, species {0} is isomorphic to species {1} in the core. "
                        "Please open an issue on GitHub with the following output:"
                        "\n{2}\n{3}".format(spc.label, spc2.label, spc.to_adjacency_list(), spc2.to_adjacency_list())
                    )

        for i, spc in enumerate(self.reaction_model.edge.species):
            for j in range(i):
                spc2 = self.reaction_model.edge.species[j]
                if spc.is_isomorphic(spc2):
                    logging.warning(
                        "Species {0} is isomorphic to species {1} in the edge. This does not affect "
                        "the generated model. If you would like to report this to help make RMG better "
                        "please open a GitHub issue with the following output:"
                        "\n{2}\n{3}".format(spc.label, spc2.label, spc.to_adjacency_list(), spc2.to_adjacency_list())
                    )

        # Check all core reactions (in both directions) for collision limit violation
        violators = []
        for rxn in self.reaction_model.core.reactions:
            if rxn.is_surface_reaction():
                # Don't check collision limits for surface reactions.
                continue
            violator_list = rxn.check_collision_limit_violation(t_min=self.Tmin, t_max=self.Tmax, p_min=self.Pmin, p_max=self.Pmax)
            if violator_list:
                violators.extend(violator_list)
        # Whether or not violators were found, rename 'collision_rate_violators.log' if it exists
        new_file = os.path.join(self.output_directory, "collision_rate_violators.log")
        old_file = os.path.join(self.output_directory, "collision_rate_violators_OLD.log")
        if os.path.isfile(new_file):
            # If there are no violators, yet the violators log exists (probably from a previous run
            # in the same folder), rename it.
            if os.path.isfile(old_file):
                os.remove(old_file)
            os.rename(new_file, old_file)
        if violators:
            logging.info("\n")
            logging.warning(
                "{0} CORE reactions violate the collision rate limit!"
                "\nSee the 'collision_rate_violators.log' for details.\n\n".format(len(violators))
            )
            with open(new_file, "w") as violators_f:
                violators_f.write(
                    "*** Collision rate limit violators report ***\n"
                    '"Violation factor" is the ratio of the rate coefficient to the collision limit'
                    " rate at the relevant conditions\n\n"
                )
                for violator in violators:
                    if isinstance(violator[0].kinetics, (ThirdBody,Troe)):
                        rxn_string = violator[0].to_chemkin(self.reaction_model.core.species)
                    else:
                        rxn_string = violator[0].to_chemkin()
                    direction = violator[1]
                    ratio = violator[2]
                    condition = violator[3]
                    violators_f.write(
                        f"{rxn_string}\n" f"Direction: {direction}\n" f"Violation factor: {ratio:.2f}\n" f"Violation condition: {condition}\n\n\n"
                    )
        else:
            logging.info("No collision rate violators found in the model's core.")

    def initialize_seed_mech(self):
        """
        Initialize the process of saving the seed mechanism by performing the following:

        1. Create the initial seed mechanism folder (the seed from a previous iterations will be deleted)
        2. Save the restart-from-seed file (unless the current job is itself a restart job)
        3. Ensure that we don't overwrite existing libraries in the database that have the same name as this job
        4. Create the previous_seeds directory to save intermediate seeds if the user gives a value for saveSeedModulus
        """
        # Make the initial seed mechanism folder
        seed_dir = os.path.join(self.output_directory, "seed")
        if os.path.exists(seed_dir):  # This is a seed from a previous RMG run. Delete it
            shutil.rmtree(seed_dir)
        os.mkdir(seed_dir)

        # Generate a file for restarting from a seed mechanism if this is not a restart job
        if not self.restart:
            with open(os.path.join(self.output_directory, "restart_from_seed.py"), "w") as f:
                f.write("restartFromSeed(path='seed')\n\n")
                with open(self.input_file, "r") as input_file:
                    f.write(input_file.read())

        # Change self.name to be unique within the thermo/kinetics libraries by adding integers to the end of the
        # name to prevent overwriting
        name = self.name
        if self.save_seed_to_database:  # make sure we don't overwrite current libraries
            thermo_names = list(self.database.thermo.libraries.keys())
            kinetics_names = list(self.database.kinetics.libraries.keys())

            if name in thermo_names or name in kinetics_names:
                q = 1
                while name + str(q) in thermo_names or name + str(q) in kinetics_names:
                    q += 1
                self.name = name + str(q)

        previous_seeds_dir = os.path.join(self.output_directory, "previous_seeds")
        if os.path.exists(previous_seeds_dir):  # These are seeds from a previous RMG run. Delete them
            shutil.rmtree(previous_seeds_dir)
        if self.save_seed_modulus != -1:
            os.makedirs(previous_seeds_dir, exist_ok=True)

    def make_seed_mech(self):
        """
        Save a seed mechanism (both core and edge) in the 'seed' sub-folder of the output directory. Additionally, save
        the filter tensors to the 'seed/filters' sub-folder so that the RMG job can be restarted from a seed mechanism.
        If `self.save_seed_to_database` is True then the seed mechanism is also saved as libraries (one each for the
        core and edge) in the RMG-database.

        Notes:
            `initialize_seed_mech` should be called one time before this function is ever called.

        """
        logging.info("Making seed mechanism...")

        name = self.name

        seed_dir = os.path.join(self.output_directory, "seed")
        filter_dir = os.path.join(seed_dir, "filters")
        previous_seeds_dir = os.path.join(self.output_directory, "previous_seeds")
        temp_seed_dir = os.path.join(self.output_directory, "seed_tmp")

        # Move the seed from the previous iteration to a temporary directory in case we run into errors

        # First, remove the temporary seed mechanism if it exists from a previous run
        if os.path.exists(temp_seed_dir):
            shutil.rmtree(temp_seed_dir)
        try:
            os.rename(seed_dir, temp_seed_dir)
        except PermissionError:  # The Windows Subsystem for Linux (WSL) can have problems with renaming
            # Try copying over the files instead. Unfortunately, this takes more time
            if os.path.exists(temp_seed_dir):  # First, delete the contents of the old folder if it exists
                shutil.rmtree(temp_seed_dir)
            shutil.copytree(seed_dir, temp_seed_dir)

            # Now remove the contents of the seed directory
            shutil.rmtree(seed_dir)

        # Now that we have moved the seed mechanism folder, create a new one
        os.mkdir(seed_dir)

        try:
            species_list = self.reaction_model.core.species
            reaction_list = self.reaction_model.core.reactions
            edge_species_list = self.reaction_model.edge.species
            edge_reaction_list = self.reaction_model.edge.reactions

            # Make species labels independent
            old_labels = self.make_species_labels_independent(species_list)
            edge_old_labels = self.make_species_labels_independent(edge_species_list)

            # load kinetics library entries
            kinetics_library = KineticsLibrary(name=name, auto_generated=True)
            kinetics_library.entries = {}
            for i in range(len(reaction_list)):
                reaction = reaction_list[i]
                entry = Entry(
                    index=i + 1,
                    label=reaction.to_labeled_str(),
                    item=reaction,
                    data=reaction.kinetics,
                )

                if "rate rule" in reaction.kinetics.comment:
                    entry.long_desc = reaction.kinetics.comment
                elif hasattr(reaction, "library") and reaction.library:
                    entry.long_desc = "Originally from reaction library: " + reaction.library + "\n" + reaction.kinetics.comment
                else:
                    entry.long_desc = reaction.kinetics.comment

                kinetics_library.entries[i + 1] = entry

            # load kinetics library entries
            edge_kinetics_library = KineticsLibrary(name=name + "_edge", auto_generated=True)
            edge_kinetics_library.entries = {}
            for i, reaction in enumerate(edge_reaction_list):
                entry = Entry(
                    index=i + 1,
                    label=reaction.to_labeled_str(),
                    item=reaction,
                    data=reaction.kinetics,
                )
                try:
                    entry.long_desc = "Originally from reaction library: " + reaction.library + "\n" + reaction.kinetics.comment
                except AttributeError:
                    entry.long_desc = reaction.kinetics.comment
                edge_kinetics_library.entries[i + 1] = entry

            # save in database
            if self.save_seed_to_database:
                database_directory = settings["database.directory"]
                try:
                    os.makedirs(os.path.join(database_directory, "kinetics", "libraries", name))
                except:
                    pass
                kinetics_library.save(os.path.join(database_directory, "kinetics", "libraries", name, "reactions.py"))
                kinetics_library.save_dictionary(os.path.join(database_directory, "kinetics", "libraries", name, "dictionary.txt"))

                try:
                    os.makedirs(os.path.join(database_directory, "kinetics", "libraries", name + "_edge"))
                except:
                    pass
                edge_kinetics_library.save(os.path.join(database_directory, "kinetics", "libraries", name + "_edge", "reactions.py"))
                edge_kinetics_library.save_dictionary(os.path.join(database_directory, "kinetics", "libraries", name + "_edge", "dictionary.txt"))

            # save in output directory
            # Rename for the output directory, as these names should not be dynamic
            kinetics_library.name = "seed"
            kinetics_library.save(os.path.join(seed_dir, "seed", "reactions.py"))
            kinetics_library.save_dictionary(os.path.join(seed_dir, "seed", "dictionary.txt"))

            edge_kinetics_library.name = "seed_edge"
            edge_kinetics_library.save(os.path.join(seed_dir, "seed_edge", "reactions.py"))
            edge_kinetics_library.save_dictionary(os.path.join(seed_dir, "seed_edge", "dictionary.txt"))

            # Save the filter tensors
            if not os.path.exists(filter_dir):
                os.mkdir(filter_dir)
            with h5py.File(os.path.join(filter_dir, "filters.h5"), "w") as f:
                if self.unimolecular_threshold is not None:
                    f.create_dataset("unimolecular_threshold", data=self.unimolecular_threshold)
                if self.bimolecular_threshold is not None:
                    f.create_dataset("bimolecular_threshold", data=self.bimolecular_threshold)
                if self.trimolecular_threshold is not None:
                    f.create_dataset("trimolecular_threshold", data=self.trimolecular_threshold)

            # Save a map of species indices
            spcs_map = [spc.molecule[0].to_adjacency_list() for spc in self.reaction_model.core.species]

            with open(os.path.join(filter_dir, "species_map.yml"), "w") as f:
                yaml.dump(data=spcs_map, stream=f)

            # Also, save the seed to the previous_seeds directory on specified iterations
            if self.save_seed_modulus != -1 and self.reaction_model.iteration_num % self.save_seed_modulus == 0:
                dst = os.path.join(previous_seeds_dir, "iteration_number_{0}".format(self.reaction_model.iteration_num))
                logging.info("Copying seed from seed directory to {0}".format(dst))
                shutil.copytree(seed_dir, dst)

            # Finally, delete the seed mechanism from the previous iteration (if it exists)
            if os.path.exists(temp_seed_dir):
                shutil.rmtree(temp_seed_dir)

        except Exception as e:
            # Move the seed mechanism from the previous iteration (if it exists) back
            if os.path.exists(temp_seed_dir):
                shutil.rmtree(seed_dir)  # Delete the bad save of the current seed mechanism
                os.rename(temp_seed_dir, seed_dir)
                logging.error(
                    "Error in writing the seed mechanism for the current iteration. The seed mechanism from "
                    "the previous iteration has been restored"
                )
            raise e

        # change labels back so species aren't renamed
        for i, label in enumerate(old_labels):
            species_list[i].label = label

        for i, label in enumerate(edge_old_labels):
            edge_species_list[i].label = label

    def make_species_labels_independent(self, species):
        """
        This method looks at the core species labels and makes sure none of them conflict
        If a conflict occurs, the second occurance will have '-2' added
        returns a list of the old labels
        """
        old_labels = []
        labels = set()
        for spec in species:
            old_labels.append(spec.label)
            duplicate_index = 1
            if "+" in spec.label:
                L = spec.molecule[0].get_formula()
            else:
                L = spec.label
            potential_label = L
            while potential_label in labels:
                duplicate_index += 1
                potential_label = L + "-{}".format(duplicate_index)

            spec.label = potential_label
            labels.add(potential_label)

        return old_labels

    ################################################################################
    def process_to_species_networks(self, obj):
        """
        breaks down the objects returned by simulate into Species and PDepNetwork
        components
        """

        if isinstance(obj, PDepNetwork):
            out = [self.process_pdep_networks(obj)]
            return out
        elif isinstance(obj, Species):
            return [obj]
        elif isinstance(obj, Reaction):
            return list(self.process_reactions_to_species(obj))
        elif isinstance(obj, list):  # list of species
            rspcs = self.process_reactions_to_species([k for k in obj if isinstance(k, Reaction)])
            spcs = {k for k in obj if isinstance(k, Species)} | rspcs
            nworks, pspcs = self.process_pdep_networks([k for k in obj if isinstance(k, PDepNetwork)])
            spcs = list(spcs - pspcs)  # avoid duplicate species
            return spcs + nworks
        else:
            raise TypeError("improper call, obj input was incorrect")

    def process_pdep_networks(self, obj):
        """
        properly processes PDepNetwork objects and lists of PDepNetwork objects returned from simulate
        """
        reaction_system = self.reaction_system
        if isinstance(obj, PDepNetwork):
            # Determine which species in that network has the highest leak rate
            # We do this here because we need a temperature and pressure
            # Store the maximum leak species along with the associated network
            ob = (obj, obj.get_maximum_leak_species(reaction_system.T.value_si, reaction_system.P.value_si))
            return ob
        elif isinstance(obj, list):
            spcs = [ob.get_maximum_leak_species(reaction_system.T.value_si, reaction_system.P.value_si) for ob in obj]
            nworks = [(obj[i], spcs[i]) for i in range(len(obj))]
            return nworks, set(spcs)
        else:
            raise TypeError("improper call, obj input was incorrect")

    def process_reactions_to_species(self, obj):
        """
        properly processes Reaction objects and lists of Reaction objects returned from simulate
        """
        core_species = self.reaction_model.core.species
        filter_fcn = lambda x: not ((x in core_species))  # remove species already in core
        if isinstance(obj, Reaction):
            potential_spcs = obj.reactants + obj.products
            potential_spcs = list(filter(filter_fcn, potential_spcs))
        elif isinstance(obj, list) or isinstance(obj, set):
            potential_spcs = set()
            for ob in obj:
                potential_spcs = potential_spcs | set(ob.reactants + ob.products)
            potential_spcs = {sp for sp in potential_spcs if filter_fcn(sp)}
        else:
            raise TypeError("improper call, obj input was incorrect")
        return potential_spcs

    def generate_cantera_files(self, chemkin_file, **kwargs):
        """
        Convert a chemkin mechanism chem.inp file to a cantera mechanism file chem.yaml
        and save it in the cantera directory
        """
        transport_file = os.path.join(os.path.dirname(chemkin_file), "tran.dat")
        file_name = os.path.splitext(os.path.basename(chemkin_file))[0] + ".yaml"
        out_name = os.path.join(self.output_directory, "cantera", file_name)
        if "surface_file" in kwargs:
            out_name = out_name.replace("-gas.", ".")
        cantera_dir = os.path.dirname(out_name)
        try:
            os.makedirs(cantera_dir)
        except OSError:
            if not os.path.isdir(cantera_dir):
                raise
        if os.path.exists(out_name):
            os.remove(out_name)
        parser = ck2yaml.Parser()
        try:
            parser.convert_mech(chemkin_file, transport_file=transport_file, out_name=out_name, quiet=True, permissive=True, **kwargs)
        except ck2yaml.InputError:
            logging.exception("Error converting to Cantera format.")
            logging.info("Trying again without transport data file.")
            parser.convert_mech(chemkin_file, out_name=out_name, quiet=True, permissive=True, **kwargs)

    def initialize_reaction_threshold_and_react_flags(self):
        num_core_species = len(self.reaction_model.core.species)

        # Initialize everything to react by default, but we will handle the restart and filtering case immediately after
        self.unimolecular_react = np.ones(num_core_species, bool)
        self.bimolecular_react = np.ones((num_core_species, num_core_species), bool)
        if self.trimolecular:
            self.trimolecular_react = np.ones((num_core_species, num_core_species, num_core_species), bool)

        if self.filter_reactions or self.restart:  # Otherwise no need to initialize thresholds or fix react flags
            self.unimolecular_threshold = np.zeros(num_core_species, bool)
            self.bimolecular_threshold = np.zeros((num_core_species, num_core_species), bool)
            if self.trimolecular:
                self.trimolecular_threshold = np.zeros((num_core_species, num_core_species, num_core_species), bool)

            if self.restart:
                # Load in the restart mapping
                with open(os.path.join(self.species_map_path), "r") as f:
                    restart_species_list = yaml.safe_load(stream=f)

                num_restart_spcs = len(restart_species_list)
                restart_species_list = [Species().from_adjacency_list(adj_list) for adj_list in restart_species_list]

                # Load in the restart filter tensors
                with h5py.File(self.filters_path, "r") as f:
                    if "unimolecular_threshold" in f.keys():
                        unimolecular_threshold_restart = f.get("unimolecular_threshold")[()]
                        bimolecular_threshold_restart = f.get("bimolecular_threshold")[()]
                        if self.trimolecular:
                            trimolecular_threshold_restart = f.get("trimolecular_threshold")[()]

                        # Expand Thresholds to match number of species in the current model.
                        # Note that we are about to reorder the core species to match the order in the restart seed
                        # mechanism, so we only need to broadcast to the indices up to numRestartSpcs. Any indices after
                        # this are additional species that should have `False` for their threshold
                        unimolecular_threshold = np.zeros(num_core_species, bool)
                        unimolecular_threshold[:num_restart_spcs] = unimolecular_threshold_restart

                        bimolecular_threshold = np.zeros((num_core_species, num_core_species), bool)
                        bimolecular_threshold[:num_restart_spcs, :num_restart_spcs] = bimolecular_threshold_restart

                        if self.trimolecular:
                            trimolecular_threshold = np.zeros((num_core_species, num_core_species, num_core_species), bool)
                            trimolecular_threshold[:num_restart_spcs, :num_restart_spcs, :num_restart_spcs] = trimolecular_threshold_restart

                        filters_found = True

                    else:  # If we can't find the filters then this is because filtering was not used
                        logging.warning(
                            "No filters were found in file {0}. This is to be expected if the restart "
                            "files specified are from an RMG job without reaction filtering. Therefore, "
                            "RMG will assume that all of the core species from the restart core seed have "
                            "already been reacted and will not react them again. Additional species added "
                            "to the input file but not in the restart core seed WILL be reacted with the "
                            "rest of the core.".format(self.filters_path)
                        )

                        filters_found = False

                # Reorder the core species to match the indices of the restart filter tensors
                reordered_core_species = []
                for spc in restart_species_list:
                    for j, oldCoreSpc in enumerate(self.reaction_model.core.species):
                        if oldCoreSpc.is_isomorphic(spc, strict=False):
                            reordered_core_species.append(self.reaction_model.core.species.pop(j))
                            break
                    else:
                        raise RuntimeError("Species {0} was defined in the restart file, but was not included in the" "core.".format(spc))

                # Append the remaining species left in the core to the very end
                self.reaction_model.core.species = reordered_core_species + self.reaction_model.core.species

                # If we are restarting we must be able to handle all four possible combinations of whether or not
                # filtering was used in the restart job or if filtering is used in the current job. To summarize:
                #
                # If filtering is being used in this job, we only need to set the threshold flags properly because the
                # react flags are updated based on this before the first enlarge. Otherwise, we need to explicitly set
                # the react flags properly because the thresholds will not be used.
                #
                # If filtering was used in the job we are restarting from, we can load these values in for all of the
                # species present in that job to help us set the current threshold or react flags.
                # Otherwise, if filtering was not used in the previous job then we can assume that all species
                # present in the job we are restarting from have already reacted, and thus either set their
                # filters to be True or their react flags to be false.

                # Fill in the filter tensors.
                if filters_found:  # Add in the filter data where we have it.
                    # Note that additional species that have been defined in the input file but were not
                    # present in the restart core seed will be reacted.

                    if self.filter_reactions:  # Filling in the filter thresholds will suffice
                        # Fill in the newly initialized filter tensors
                        self.unimolecular_threshold = unimolecular_threshold
                        self.bimolecular_threshold = bimolecular_threshold
                        if self.trimolecular:
                            self.trimolecular_threshold = trimolecular_threshold

                    else:  # We must set the react flags instead. If it was `True` in the threshold, it should not react
                        self.unimolecular_react = np.logical_not(unimolecular_threshold)
                        self.bimolecular_react = np.logical_not(bimolecular_threshold)
                        if self.trimolecular:
                            self.trimolecular_react = np.logical_not(trimolecular_threshold)

                else:  # Assume that all species found in the restart core seed have already been reacted
                    if self.filter_reactions:  # Filling in the filter thresholds will suffice
                        self.unimolecular_threshold[:num_restart_spcs] = True
                        self.bimolecular_threshold[:num_restart_spcs, :num_restart_spcs] = True
                        if self.trimolecular:
                            self.trimolecular_threshold[:num_restart_spcs, :num_restart_spcs, :num_restart_spcs] = True

                    else:  # We must set the react flags instead.
                        # Don't react any species that were present in the restart core seed
                        self.unimolecular_react[:num_restart_spcs] = False
                        self.bimolecular_react[:num_restart_spcs, :num_restart_spcs] = False
                        if self.trimolecular:
                            self.trimolecular_react[:num_restart_spcs, :num_restart_spcs, :num_restart_spcs] = False

    def react_init_tuples(self, requires_rms=False):
        """
        Reacts tuples given in the react block
        """
        logging.info("Reacting Given Initial Tuples...")
        num_core_species = len(self.reaction_model.core.species)
        self.unimolecular_react = np.zeros((num_core_species), bool)
        self.bimolecular_react = np.zeros((num_core_species, num_core_species), bool)
        if self.trimolecular:
            self.trimolecular_react = np.zeros((num_core_species, num_core_species, num_core_species), bool)

        sts = [spc.label for spc in self.reaction_model.core.species]
        for tup in self.init_react_tuples:
            if len(tup) == 1:
                ind = sts.index(tup[0])
                if not self.unimolecular_threshold[ind]:
                    self.unimolecular_react[ind] = True
                    self.unimolecular_threshold[ind] = True
            elif len(tup) == 2:
                inds = sorted([sts.index(it) for it in tup])
                if not self.bimolecular_threshold[inds[0], inds[1]]:
                    self.bimolecular_react[inds[0], inds[1]] = True
                    self.bimolecular_threshold[inds[0], inds[1]] = True
            elif self.trimolecular and len(tup) == 3:
                inds = sorted([sts.index(it) for it in tup])
                if not self.trimolecular_threshold[inds[0], inds[1], inds[2]]:
                    self.trimolecular_react[inds[0], inds[1], inds[2]] = True
                    self.trimolecular_threshold[inds[0], inds[1], inds[2]] = True
        self.reaction_model.enlarge(
            react_edge=True,
            unimolecular_react=self.unimolecular_react,
            bimolecular_react=self.bimolecular_react,
            trimolecular_react=self.trimolecular_react,
            requires_rms=requires_rms,
        )

    def update_reaction_threshold_and_react_flags(
        self, rxn_sys_unimol_threshold=None, rxn_sys_bimol_threshold=None, rxn_sys_trimol_threshold=None, skip_update=False
    ):
        """
        updates the length and boolean value of the unimolecular and bimolecular react and threshold flags
        """
        num_core_species = len(self.reaction_model.core.species)
        prev_num_core_species = len(self.unimolecular_react)
        new_core_species = num_core_species > prev_num_core_species

        # Always reset the react arrays from prior iterations
        self.unimolecular_react = np.zeros((num_core_species), bool)
        self.bimolecular_react = np.zeros((num_core_species, num_core_species), bool)
        if self.trimolecular:
            self.trimolecular_react = np.zeros((num_core_species, num_core_species, num_core_species), bool)

        if self.filter_reactions:
            if new_core_species:
                # Expand the threshold arrays if there were new core species added
                unimolecular_threshold = np.zeros((num_core_species), bool)
                bimolecular_threshold = np.zeros((num_core_species, num_core_species), bool)

                # Broadcast original thresholds
                unimolecular_threshold[:prev_num_core_species] = self.unimolecular_threshold
                bimolecular_threshold[:prev_num_core_species, :prev_num_core_species] = self.bimolecular_threshold
                self.unimolecular_threshold = unimolecular_threshold
                self.bimolecular_threshold = bimolecular_threshold

                if self.trimolecular:
                    trimolecular_threshold = np.zeros((num_core_species, num_core_species, num_core_species), bool)
                    trimolecular_threshold[:prev_num_core_species, :prev_num_core_species, :prev_num_core_species] = self.trimolecular_threshold
                    self.trimolecular_threshold = trimolecular_threshold

            if skip_update:
                return

            # Always update the react and threshold arrays
            for i in range(num_core_species):
                if not self.unimolecular_threshold[i] and rxn_sys_unimol_threshold[i]:
                    # We've shifted from not reacting to reacting
                    self.unimolecular_react[i] = True
                    self.unimolecular_threshold[i] = True

            for i in range(num_core_species):
                for j in range(i, num_core_species):
                    if not self.bimolecular_threshold[i, j] and rxn_sys_bimol_threshold[i, j]:
                        # We've shifted from not reacting to reacting
                        self.bimolecular_react[i, j] = True
                        self.bimolecular_threshold[i, j] = True

            if self.trimolecular:
                for i in range(num_core_species):
                    for j in range(i, num_core_species):
                        for k in range(j, num_core_species):
                            if not self.trimolecular_threshold[i, j, k] and rxn_sys_trimol_threshold[i, j, k]:
                                # We've shifted from not reacting to reacting
                                self.trimolecular_react[i, j, k] = True
                                self.trimolecular_threshold[i, j, k] = True
        else:
            # We are not filtering reactions
            if new_core_species:
                # React all the new core species unimolecularly
                for i in range(prev_num_core_species, num_core_species):
                    self.unimolecular_react[i] = True

                # React all the new core species with all the core species bimolecularly
                for i in range(num_core_species):
                    for j in range(prev_num_core_species, num_core_species):
                        self.bimolecular_react[i, j] = True

                # React all the new core species with all bimolecular combinations trimolecularly
                if self.trimolecular:
                    for i in range(num_core_species):
                        for j in range(num_core_species):
                            for k in range(prev_num_core_species, num_core_species):
                                self.trimolecular_react[i, j, k] = True

    def save_profiler_info(self):
        if self.profiler:  # Save the profile information in case the job crashes
            with open(os.path.join(self.output_directory, "RMG.profile"), "wb") as f:
                self.profiler.snapshot_stats()
                marshal.dump(self.profiler.stats, f)

    def save_everything(self):
        """
        Saves the output HTML and the Chemkin file. If the job is being profiled this is saved as well.
        """
        # If the user specifies it, add unused reaction library reactions to
        # an additional output species and reaction list which is written to the output HTML
        # file as well as the chemkin file

        if self.reaction_libraries:
            # First initialize the output_reaction_list and output_species_list to empty
            self.reaction_model.output_species_list = []
            self.reaction_model.output_reaction_list = []
            for library, option in self.reaction_libraries:
                if option:
                    self.reaction_model.add_reaction_library_to_output(library)

        self.exec_time.append(time.time() - self.initialization_time)

        # Notify registered listeners:
        self.notify()

        self.save_profiler_info()

    def finish(self):
        """
        Complete the model generation.
        """
        # Print neural network-generated quote
        import datetime
        import textwrap

        try:
            from textgenrnn.quotes import get_quote
        except ImportError:
            pass
        else:
            quote = '"' + get_quote() + '"'
            logging.info("")
            logging.info(textwrap.fill(quote, subsequent_indent=" "))
            logging.info("             ---Quote-generating neural network, {}".format(datetime.datetime.now().strftime("%B %Y")))

        # Log end timestamp
        logging.info("")
        logging.info("RMG execution terminated at " + time.asctime())

    def get_git_commit(self, module_path):
        import subprocess

        if os.path.exists(os.path.join(module_path, "..", ".git")):
            try:
                return subprocess.check_output(["git", "log", "--format=%H%n%cd", "-1"], cwd=module_path).splitlines()
            except:
                return "", ""
        else:
            return "", ""

    def log_header(self, level=logging.INFO):
        """
        Output a header containing identifying information about RMG to the log.
        """
        from rmgpy import __version__, get_path

        logging.log(level, "#########################################################")
        logging.log(level, "# RMG-Py - Reaction Mechanism Generator in Python       #")
        logging.log(level, "# Version: {0:44s} #".format(__version__))
        logging.log(level, "# Authors: RMG Developers (rmg_dev@mit.edu)             #")
        logging.log(level, "# P.I.s:   William H. Green (whgreen@mit.edu)           #")
        logging.log(level, "#          Richard H. West (r.west@neu.edu)             #")
        logging.log(level, "# Website: http://reactionmechanismgenerator.github.io/ #")
        logging.log(level, "#########################################################\n")

        # Extract git commit from RMG-Py
        head, date = self.get_git_commit(get_path())
        if head != "" and date != "":
            logging.log(level, "The current git HEAD for RMG-Py is:")
            logging.log(level, "\t%s" % head)
            logging.log(level, "\t%s" % date)
            logging.log(level, "")
        else:
            # If we cannot get git info, try checking if it is a conda package instead:
            conda_package = get_conda_package("rmg")
            if conda_package != "":
                logging.log(level, "The current anaconda package for RMG-Py is:")
                logging.log(level, conda_package)
                logging.log(level, "")

        database_head, database_date = self.get_git_commit(settings["database.directory"])
        if database_head != "" and database_date != "":
            logging.log(level, "The current git HEAD for RMG-database is:")
            logging.log(level, "\t%s" % database_head)
            logging.log(level, "\t%s" % database_date)
            logging.log(level, "")
        else:
            database_conda_package = get_conda_package("rmgdatabase")
            if database_conda_package != "":
                logging.log(level, "The current anaconda package for RMG-database is:")
                logging.log(level, database_conda_package)
                logging.log(level, "")


def determine_procnum_from_ram():
    """
    Get available RAM (GB)and procnum dependent on OS.
    """
    if sys.platform.startswith("linux"):
        # linux
        memory_available = psutil.virtual_memory().free / (1000.0**3)
        memory_use = psutil.Process(os.getpid()).memory_info()[0] / (1000.0**3)
        tmp = divmod(memory_available, memory_use)
        tmp2 = min(maxproc, tmp[0])
        procnum = max(1, int(tmp2))
    elif sys.platform == "darwin":
        # OS X
        memory_available = psutil.virtual_memory().available / (1000.0**3)
        memory_use = resource.getrusage(resource.RUSAGE_SELF).ru_maxrss / (1000.0**3)
        tmp = divmod(memory_available, memory_use)
        tmp2 = min(maxproc, tmp[0])
        procnum = max(1, int(tmp2))
    else:
        # Everything else
        procnum = 1

    # Return the maximal number of processes for multiprocessing
    return procnum


def initialize_log(verbose, log_file_name):
    """
    Set up a logger for RMG to use to print output to stdout. The
    `verbose` parameter is an integer specifying the amount of log text seen
    at the console; the levels correspond to those of the :data:`logging` module.
    """
    # Create logger
    logger = logging.getLogger()
    logger.setLevel(verbose)

    # Create console handler and set level to debug; send everything to stdout
    # rather than stderr
    ch = logging.StreamHandler(sys.stdout)
    ch.setLevel(verbose)

    logging.addLevelName(logging.CRITICAL, "Critical: ")
    logging.addLevelName(logging.ERROR, "Error: ")
    logging.addLevelName(logging.WARNING, "Warning: ")
    logging.addLevelName(logging.INFO, "")
    logging.addLevelName(logging.DEBUG, "")
    logging.addLevelName(1, "")

    # Create formatter and add to console handler
    # formatter = logging.Formatter('%(asctime)s - %(name)s - %(levelname)s - %(message)s', '%Y-%m-%d %H:%M:%S')
    # formatter = Formatter('%(message)s', '%Y-%m-%d %H:%M:%S')
    formatter = logging.Formatter("%(levelname)s%(message)s")
    ch.setFormatter(formatter)

    # create file handler
    if os.path.exists(log_file_name):
        name, ext = os.path.splitext(log_file_name)
        backup = name + "_backup" + ext
        if os.path.exists(backup):
            logging.info("Removing old " + backup)
            os.remove(backup)
        logging.info("Moving {0} to {1}\n".format(log_file_name, backup))
        shutil.move(log_file_name, backup)
    fh = logging.FileHandler(filename=log_file_name)  # , backupCount=3)
    fh.setLevel(min(logging.DEBUG, verbose))  # always at least VERBOSE in the file
    fh.setFormatter(formatter)
    # notice that STDERR does not get saved to the log file
    # so errors from underlying libraries (eg. openbabel) etc. that report
    # on stderr will not be logged to disk.

    # remove old handlers!
    while logger.handlers:
        logger.removeHandler(logger.handlers[0])

    # Add console and file handlers to logger
    logger.addHandler(ch)
    logger.addHandler(fh)


################################################################################
class RMG_Memory(object):
    """
    class for remembering RMG simulations
    and determining what simulation to run next
    """

    def __init__(self, reaction_system, bspc):
        self.Ranges = dict()

        if hasattr(reaction_system, "Trange") and isinstance(reaction_system.Trange, list):
            Trange = reaction_system.Trange
            self.Ranges["T"] = [T.value_si for T in Trange]
        if hasattr(reaction_system, "Prange") and isinstance(reaction_system.Prange, list):
            Prange = reaction_system.Prange
            self.Ranges["P"] = [np.log(P.value_si) for P in Prange]
        if hasattr(reaction_system, "initial_mole_fractions"):
            if bspc:
                self.initial_mole_fractions = deepcopy(reaction_system.initial_mole_fractions)
                self.balance_species = [x for x in self.initial_mole_fractions.keys() if x.label == bspc][0]  # find the balance species
            for key, value in reaction_system.initial_mole_fractions.items():
                assert key != "T" and key != "P", "naming a species T or P is forbidden"
                if isinstance(value, list):
                    self.Ranges[key] = value
        if hasattr(reaction_system, "initial_concentrations"):
            for key, value in reaction_system.initial_concentrations.items():
                assert key != "T" and key != "P", "naming a species T or P is forbidden"
                if isinstance(value, list):
                    self.Ranges[key] = [v.value_si for v in value]

        if isinstance(reaction_system, RMSReactor):
            self.tmax = reaction_system.tf
        else:
            for term in reaction_system.termination:
                if isinstance(term, TerminationTime):
                    self.tmax = term.time.value_si

        self.reaction_system = reaction_system
        self.condition_list = []
        self.scaled_condition_list = []
        self.ts = []
        self.convs = []
        self.Ns = []
        self.rand_state = np.random.RandomState(1)

    def add_t_conv_N(self, t, conv, N):
        """
        adds the completion time and conversion and the number of objects added
        from a given run to the memory
        """
        if hasattr(self, "tmax"):
            self.ts.append(t / self.tmax)
        self.convs.append(conv)
        self.Ns.append(N)

    def get_cond(self):
        """
        Returns the condition being run
        """
        if self.Ranges == dict():
            return None
        else:
            return self.condition_list[-1]

    def calculate_cond(self, obj, Ndims, Ns=20):
        """
        Weighted Stochastic Grid Sampling algorithm
        obj is evaluated at a grid of points and the evaluations are normalized
        and then sampled randomly based on their normalized value
        then a random step of length 1/(2*Ns) is taken from that point to give a final condition point
        if this process were to impact runtime under some conditions you could decrease the value of Ns to speed it up
        """
        bounds = tuple((0.0, 1.0) for k in range(Ndims))
        x0, fval, grid, Jout = brute(
            obj, bounds, Ns=Ns, full_output=True, finish=None
        )  # run brute just to easily get the evaluations at each grid point (we don't care about the optimal value)
        Jout += abs(Jout.min(tuple(range(Ndims))))  # shifts Jout positive so tot is positive
        tot = np.sum(Jout, axis=tuple(range(len(Jout.shape))))
        Jout /= tot  # normalize Jout
        n = self.rand_state.uniform(0, 1, 1)[0]  # draw a random number between 0 and 1
        s = 0.0
        for indexes in np.ndenumerate(Jout):  # choose a coordinate such that grid[indexes] is choosen with probability Jout[indexes]
            s += Jout[indexes[0]]
            if s > n:
                break
        if len(bounds) != 1:
            yf = np.array([grid[i][indexes[0]] for i in range(len(grid))])
        else:
            yf = np.array([grid[indexes[0]] for i in range(len(grid))])

        step = self.rand_state.uniform(0, 1, len(Jout.shape))  # take a step in a random direction in a length between 0 and 1/(2*Ns)
        step /= step.sum()
        mag = self.rand_state.uniform(0, 1, 1)[0]

        yf += step * mag * np.sqrt(2) / (2.0 * Ns)

        return yf

    def generate_cond(self):
        """
        find the next condition to run at by solving an optimization problem
        this optimization problem maximizes distance from prior conditions weighted more if they are more recent
        and maximizes number of objects added
        the resulting condition is added to the end of condition_list
        """
        if self.condition_list == []:
            self.condition_list.append({key: value[0] for key, value in self.Ranges.items()})
            self.scaled_condition_list.append({key: 0.0 for key, value in self.Ranges.items()})
        elif len(self.condition_list[0]) == 0:
            pass
        else:
            ykey = list(self.condition_list[0].keys())
            Ns = self.Ns

            def obj(y):
                boo = y.shape == tuple()
                vec = []
                N = len(self.condition_list)
                for i, cond in enumerate(self.scaled_condition_list):
                    for j, key in enumerate(ykey):
                        if not boo:
                            vec.append(10.0 * N / ((N - i) * (Ns[i] + 1)) * abs(y[j] - cond[key]) ** 0.3)
                        else:
                            vec.append(10.0 * N / ((N - i) * (Ns[i] + 1)) * abs(y - cond[key]) ** 0.3)
                return -np.array(vec).sum()

            yf = self.calculate_cond(obj, len(ykey))

            scaled_new_cond = {ykey[i]: yf[i] for i in range(len(ykey))}
            new_cond = {yk: yf[i] * (self.Ranges[yk][1] - self.Ranges[yk][0]) + self.Ranges[yk][0] for i, yk in enumerate(ykey)}
            if "P" in list(new_cond.keys()):
                new_cond["P"] = np.exp(new_cond["P"])

            if hasattr(self, "initial_mole_fractions"):
                for key in self.initial_mole_fractions.keys():
                    if not isinstance(self.initial_mole_fractions[key], list):
                        new_cond[key] = self.initial_mole_fractions[key]
                total = sum([val for key, val in new_cond.items() if key != "T" and key != "P"])
                if self.balance_species is None:
                    for key, val in new_cond.items():
                        if key != "T" and key != "P":
                            new_cond[key] = val / total
                else:
                    new_cond[self.balance_species] = self.initial_mole_fractions[self.balance_species] + 1.0 - total

            self.condition_list.append(new_cond)
            self.scaled_condition_list.append(scaled_new_cond)
        return


def log_conditions(rmg_memories, index):
    """
    log newly generated reactor conditions
    """
    if rmg_memories[index].get_cond() is not None:
        s = "conditions choosen for reactor {0} were: ".format(index)
        for key, item in rmg_memories[index].get_cond().items():
            if key == "T":
                s += "T = {0} K, ".format(item)
            elif key == "P":
                s += "P = {0} bar, ".format(item / 1.0e5)
            else:
                s += key.label + " = {0}, ".format(item)

        logging.info(s)


class Tee(object):
    """A simple tee to create a stream which prints to many streams.

    This is used to report the profiling statistics to both the log file
    and the standard output.
    """

    def __init__(self, *fileobjects):
        self.fileobjects = fileobjects

    def write(self, string):
        for fileobject in self.fileobjects:
            fileobject.write(string)


def get_conda_package(module):
    """
    Check the version of any conda package
    """
    import subprocess

    try:
        lines = subprocess.check_output(["conda", "list", "-f", module]).splitlines()

        packages = []
        # Strip comments
        for line in lines:
            if line[:1] == "#":
                pass
            else:
                packages.append(line)

        return "\n".join(packages)
    except:
        return ""


def process_profile_stats(stats_file, log_file):
    import pstats

    out_stream = Tee(sys.stdout, open(log_file, "a"))  # print to screen AND append to RMG.log
    print("=" * 80, file=out_stream)
    print("Profiling Data".center(80), file=out_stream)
    print("=" * 80, file=out_stream)
    stats = pstats.Stats(stats_file, stream=out_stream)
    stats.strip_dirs()
    print("Sorted by internal time", file=out_stream)
    stats.sort_stats("time")
    stats.print_stats(25)
    stats.print_callers(25)
    print("Sorted by cumulative time", file=out_stream)
    stats.sort_stats("cumulative")
    stats.print_stats(25)
    stats.print_callers(25)
    stats.print_callees(25)


def make_profile_graph(stats_file, force_graph_generation=False):
    """
    Uses gprof2dot to create a graphviz dot file of the profiling information.

    This requires the gprof2dot package available via `pip install gprof2dot`.
    Render the result using the program 'dot' via a command like
    `dot -Tps2 input.dot -o output.ps2`.

    Rendering the ps2 file to pdf requires an external pdf converter
    `ps2pdf output.ps2` which produces a `output.ps2.pdf` file.

    Will only generate a graph if a display is present as errors can occur otherwise. If `force_graph_generation` is
    True then the graph generation will be attempted either way
    """
    # Making the profile graph requires a display. See if one is available first
    display_found = False

    try:
        display_found = bool(os.environ["DISPLAY"])
    except KeyError:  # This means that no display was found
        pass

    if display_found or force_graph_generation:
        try:
            from gprof2dot import (
                SAMPLES,
                TIME,
                TIME_RATIO,
                TOTAL_TIME,
                TOTAL_TIME_RATIO,
                DotWriter,
                PstatsParser,
                themes,
            )
        except ImportError:
            logging.warning("Trouble importing from package gprof2dot. Unable to create a graph of the profile statistics.")
            logging.warning("Try getting the latest version with something like `pip install --upgrade gprof2dot`.")
            return
        import subprocess

        # create an Options class to mimic optparser output as much as possible:
        class Options(object):
            pass

        options = Options()
        options.node_thres = 0.8
        options.edge_thres = 0.1
        options.strip = False
        options.show_samples = False
        options.root = ""
        options.leaf = ""
        options.wrap = True

        theme = themes["color"]  # bw color gray pink
        theme.fontname = "ArialMT"  # default "Arial" leads to PostScript warnings in dot (on Mac OS)
        parser = PstatsParser(stats_file)
        profile = parser.parse()

        dot_file = stats_file + ".dot"
        output = open(dot_file, "wt")
        dot = DotWriter(output)
        dot.strip = options.strip
        dot.wrap = options.wrap

        # Add both total time and self time in seconds to the graph output
        dot.show_function_events = [TOTAL_TIME, TOTAL_TIME_RATIO, TIME, TIME_RATIO]

        if options.show_samples:
            dot.show_function_events.append(SAMPLES)

        profile = profile
        profile.prune(options.node_thres / 100.0, options.edge_thres / 100.0, [], False)

        if options.root:
            root_id = profile.getFunctionId(options.root)
            if not root_id:
                sys.stderr.write("root node " + options.root + " not found (might already be pruned : try -E0 -n0 flags)\n")
                sys.exit(1)
            profile.prune_root(root_id)
        if options.leaf:
            leaf_id = profile.getFunctionId(options.leaf)
            if not leaf_id:
                sys.stderr.write("leaf node " + options.leaf + " not found (maybe already pruned : try -E0 -n0 flags)\n")
                sys.exit(1)
            profile.prune_leaf(leaf_id)

        dot.graph(profile, theme)

        output.close()

        try:
            subprocess.check_call(["dot", "-Tps2", dot_file, "-o", "{0}.ps2".format(dot_file)])
        except subprocess.CalledProcessError:
            logging.error("Error returned by 'dot' when generating graph of the profile statistics.")
            logging.info("To try it yourself:\n     dot -Tps2 {0} -o {0}.ps2".format(dot_file))
        except OSError:
            logging.error("Couldn't run 'dot' to create graph of profile statistics. Check graphviz is installed properly " "and on your path.")
            logging.info("Once you've got it, try:\n     dot -Tps2 {0} -o {0}.ps2".format(dot_file))

        try:
            subprocess.check_call(["ps2pdf", "{0}.ps2".format(dot_file), "{0}.pdf".format(dot_file)])
        except OSError:
            logging.error("Couldn't run 'ps2pdf' to create pdf graph of profile statistics. Check that ps2pdf converter " "is installed.")
            logging.info("Once you've got it, try:\n     pd2pdf {0}.ps2 {0}.pdf".format(dot_file))
        else:
            logging.info("Graph of profile statistics saved to: \n {0}.pdf".format(dot_file))

    else:
        logging.warning(
            "Could not find a display, which is required in order to generate the profile graph. This "
            "is likely due to this job being run on a remote server without performing X11 forwarding "
            "or running the job through a job manager like SLURM.\n\n The graph can be generated later "
            "by running with the postprocessing flag `rmg.py -P input.py` from any directory/computer "
            "where both the input file and RMG.profile file are located and a display is available.\n\n"
            "Note that if the postprocessing flag is specified, this will force the graph generation "
            "regardless of if a display was found, which could cause this program to crash or freeze."
        )<|MERGE_RESOLUTION|>--- conflicted
+++ resolved
@@ -565,12 +565,9 @@
         # Load databases
         self.load_database()
 
-<<<<<<< HEAD
         for spec in self.initial_species:
             self.reaction_model.add_species_to_edge(spec, requires_rms=requires_rms)
 
-=======
->>>>>>> 2a1f9100
         for reaction_system in self.reaction_systems:
             if isinstance(reaction_system, RMSReactor):
                 reaction_system.finish_termination_criteria()
@@ -601,12 +598,6 @@
 
         # Do all liquid-phase startup things:
         if self.solvent:
-<<<<<<< HEAD
-            solvent_data = self.database.solvation.get_solvent_data(self.solvent)
-            if requires_rms:
-                self.reaction_model.core.phase_system.phases["Default"].set_solvent(solvent_data)
-                self.reaction_model.edge.phase_system.phases["Default"].set_solvent(solvent_data)
-=======
             if self.solvent_data is None:
                 solvent_data = self.database.solvation.get_solvent_data(self.solvent)
                 self.solvent_data = solvent_data
@@ -626,9 +617,9 @@
                                longDesc='',
                                )
                 solvent_mol = False
-            self.reaction_model.core.phase_system.phases["Default"].set_solvent(solvent_data)
-            self.reaction_model.edge.phase_system.phases["Default"].set_solvent(solvent_data)
->>>>>>> 2a1f9100
+            if requires_rms:
+                self.reaction_model.core.phase_system.phases["Default"].set_solvent(solvent_data)
+                self.reaction_model.edge.phase_system.phases["Default"].set_solvent(solvent_data)
 
             diffusion_limiter.enable(solvent_data, self.database.solvation)
             logging.info("Setting solvent data for {0}".format(self.solvent))
