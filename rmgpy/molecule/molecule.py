#!/usr/bin/env python
# encoding: utf-8

################################################################################
#
#   RMG - Reaction Mechanism Generator
#
#   Copyright (c) 2009-2011 by the RMG Team (rmg_dev@mit.edu)
#
#   Permission is hereby granted, free of charge, to any person obtaining a
#   copy of this software and associated documentation files (the 'Software'),
#   to deal in the Software without restriction, including without limitation
#   the rights to use, copy, modify, merge, publish, distribute, sublicense,
#   and/or sell copies of the Software, and to permit persons to whom the
#   Software is furnished to do so, subject to the following conditions:
#
#   The above copyright notice and this permission notice shall be included in
#   all copies or substantial portions of the Software.
#
#   THE SOFTWARE IS PROVIDED 'AS IS', WITHOUT WARRANTY OF ANY KIND, EXPRESS OR
#   IMPLIED, INCLUDING BUT NOT LIMITED TO THE WARRANTIES OF MERCHANTABILITY,
#   FITNESS FOR A PARTICULAR PURPOSE AND NONINFRINGEMENT. IN NO EVENT SHALL THE
#   AUTHORS OR COPYRIGHT HOLDERS BE LIABLE FOR ANY CLAIM, DAMAGES OR OTHER
#   LIABILITY, WHETHER IN AN ACTION OF CONTRACT, TORT OR OTHERWISE, ARISING
#   FROM, OUT OF OR IN CONNECTION WITH THE SOFTWARE OR THE USE OR OTHER
#   DEALINGS IN THE SOFTWARE.
#
################################################################################

"""
This module provides classes and methods for working with molecules and
molecular configurations. A molecule is represented internally using a graph
data type, where atoms correspond to vertices and bonds correspond to edges.
Both :class:`Atom` and :class:`Bond` objects store semantic information that
describe the corresponding atom or bond.
"""

import cython
import logging
import os
import re
import element as elements
<<<<<<< HEAD

from rdkit import Chem
=======
import openbabel
import numpy
>>>>>>> 0e061114
from .graph import Vertex, Edge, Graph
from .group import GroupAtom, GroupBond, Group, ActionError
from .atomtype import AtomType, atomTypes, getAtomType
import rmgpy.constants as constants

################################################################################

class Atom(Vertex):
    """
    An atom. The attributes are:

    =================== =================== ====================================
    Attribute           Type                Description
    =================== =================== ====================================
    `atomType`          :class:`AtomType`   The :ref:`atom type <atom-types>`
    `element`           :class:`Element`    The chemical element the atom represents
    `radicalElectrons`  ``short``           The number of radical electrons
    `spinMultiplicity`  ``short``           The spin multiplicity of the atom
    `charge`            ``short``           The formal charge of the atom
    `label`             ``str``             A string label that can be used to tag individual atoms
    `coords`            ``numpy array``     The (x,y,z) coordinates in Angstrom
    =================== =================== ====================================

    Additionally, the ``mass``, ``number``, and ``symbol`` attributes of the
    atom's element can be read (but not written) directly from the atom object,
    e.g. ``atom.symbol`` instead of ``atom.element.symbol``.
    """

    def __init__(self, element=None, radicalElectrons=0, spinMultiplicity=1, charge=0, label='', coords=None):
        Vertex.__init__(self)
        if isinstance(element, str):
            self.element = elements.__dict__[element]
        else:
            self.element = element
        self.radicalElectrons = radicalElectrons
        self.spinMultiplicity = spinMultiplicity
        self.charge = charge
        self.label = label
        self.atomType = None
        self.coords = coords

    def __str__(self):
        """
        Return a human-readable string representation of the object.
        """
        return '{0}{1}{2}'.format(
            str(self.element),
            '.' * self.radicalElectrons,
            '+' * self.charge if self.charge > 0 else '-' * -self.charge,
        )

    def __repr__(self):
        """
        Return a representation that can be used to reconstruct the object.
        """
        return "<Atom '{0}'>".format(str(self))

    def __reduce__(self):
        """
        A helper function used when pickling an object.
        Atomic coords are not saved.
        """
        d = {
            'edges': self.edges,
            'connectivity1': self.connectivity1,
            'connectivity2': self.connectivity2,
            'connectivity3': self.connectivity3,
            'sortingLabel': self.sortingLabel,
            'atomType': self.atomType.label if self.atomType else None,
        }
        return (Atom, (self.element.symbol, self.radicalElectrons, self.spinMultiplicity, self.charge, self.label), d)

    def __setstate__(self, d):
        """
        A helper function used when unpickling an object.
        """
        self.edges = d['edges']
        self.connectivity1 = d['connectivity1']
        self.connectivity2 = d['connectivity2']
        self.connectivity3 = d['connectivity3']
        self.sortingLabel = d['sortingLabel']
        self.atomType = atomTypes[d['atomType']] if d['atomType'] else None
    
    @property
    def mass(self): return self.element.mass
    
    @property
    def number(self): return self.element.number

    @property
    def symbol(self): return self.element.symbol
    
    @property
    def radius(self): return self.element.radius

    @property
    def bonds(self): return self.edges

    def equivalent(self, other):
        """
        Return ``True`` if `other` is indistinguishable from this atom, or
        ``False`` otherwise. If `other` is an :class:`Atom` object, then all
        attributes except `label` must match exactly. If `other` is an
        :class:`GroupAtom` object, then the atom must match any of the
        combinations in the atom pattern.
        """
        cython.declare(atom=Atom, ap=GroupAtom)
        if isinstance(other, Atom):
            atom = other
            return (self.element is atom.element and
                self.radicalElectrons == atom.radicalElectrons and
                self.spinMultiplicity == atom.spinMultiplicity and
                self.charge == atom.charge)
        elif isinstance(other, GroupAtom):
            cython.declare(a=AtomType, radical=cython.short, spin=cython.short, charge=cython.short)
            ap = other
            for a in ap.atomType:
                if self.atomType.equivalent(a): break
            else:
                return False
            for radical, spin in zip(ap.radicalElectrons, ap.spinMultiplicity):
                if self.radicalElectrons == radical and self.spinMultiplicity == spin: break
            else:
                return False
            for charge in ap.charge:
                if self.charge == charge: break
            else:
                return False
            return True

    def isSpecificCaseOf(self, other):
        """
        Return ``True`` if `self` is a specific case of `other`, or ``False``
        otherwise. If `other` is an :class:`Atom` object, then this is the same
        as the :meth:`equivalent()` method. If `other` is an
        :class:`GroupAtom` object, then the atom must match or be more
        specific than any of the combinations in the atom pattern.
        """
        if isinstance(other, Atom):
            return self.equivalent(other)
        elif isinstance(other, GroupAtom):
            cython.declare(atom=GroupAtom, a=AtomType, radical=cython.short, spin=cython.short, charge=cython.short, index=cython.int)
            atom = other
            for a in atom.atomType: 
                if self.atomType.isSpecificCaseOf(a): break
            else:
                return False
            for index in range(len(atom.radicalElectrons)):
                radical = atom.radicalElectrons[index]
                spin = atom.spinMultiplicity[index]
                if self.radicalElectrons == radical and self.spinMultiplicity == spin: break
            else:
                return False
            for charge in atom.charge:
                if self.charge == charge: break
            else:
                return False
            return True

    def copy(self):
        """
        Generate a deep copy of the current atom. Modifying the
        attributes of the copy will not affect the original.
        """
        cython.declare(a=Atom)
        #a = Atom(self.element, self.radicalElectrons, self.spinMultiplicity, self.charge, self.label)
        a = Atom.__new__(Atom)
        a.edges = {}
        a.resetConnectivityValues()
        a.element = self.element
        a.radicalElectrons = self.radicalElectrons
        a.spinMultiplicity = self.spinMultiplicity
        a.charge = self.charge
        a.label = self.label
        a.atomType = self.atomType
        if self.coords is not None:
            a.coords = self.coords[:]
        return a

    def isHydrogen(self):
        """
        Return ``True`` if the atom represents a hydrogen atom or ``False`` if
        not.
        """
        return self.element.number == 1

    def isNonHydrogen(self):
        """
        Return ``True`` if the atom does not represent a hydrogen atom or
        ``False`` if not.
        """
        return self.element.number > 1

    def isCarbon(self):
        """
        Return ``True`` if the atom represents a carbon atom or ``False`` if
        not.
        """
        return self.element.number == 6

    def isOxygen(self):
        """
        Return ``True`` if the atom represents an oxygen atom or ``False`` if
        not.
        """
        return self.element.number == 8

    def incrementRadical(self):
        """
        Update the atom pattern as a result of applying a GAIN_RADICAL action,
        where `radical` specifies the number of radical electrons to add.
        """
        # Set the new radical electron counts and spin multiplicities
        self.radicalElectrons += 1
        if self.radicalElectrons <= 0:
            raise ActionError('Unable to update Atom due to GAIN_RADICAL action: Invalid radical electron set "{0}".'.format(self.radicalElectrons))
        elif self.radicalElectrons == 1:
            self.spinMultiplicity = 2
        elif self.radicalElectrons == 2:
            self.spinMultiplicity = 3   # Assume this always results in the triplet, as they tend to be more stable than the singlet (though there are exceptions!)
        else:
            self.spinMultiplicity = self.radicalElectrons + 1

    def decrementRadical(self):
        """
        Update the atom pattern as a result of applying a LOSE_RADICAL action,
        where `radical` specifies the number of radical electrons to remove.
        """
        cython.declare(radicalElectrons=cython.short)
        # Set the new radical electron counts and spin multiplicities
        radicalElectrons = self.radicalElectrons = self.radicalElectrons - 1
        if radicalElectrons  < 0:
            raise ActionError('Unable to update Atom due to LOSE_RADICAL action: Invalid radical electron set "{0}".'.format(self.radicalElectrons))
        elif radicalElectrons == 0:
            self.spinMultiplicity = 1
        elif radicalElectrons == 1:
            self.spinMultiplicity = 2
        elif radicalElectrons == 2:
            self.spinMultiplicity = 3   # Assume this always results in the triplet, as they tend to be more stable than the singlet (though there are exceptions!)
        else:
            self.spinMultiplicity = self.radicalElectrons + 1

    def applyAction(self, action):
        """
        Update the atom pattern as a result of applying `action`, a tuple
        containing the name of the reaction recipe action along with any
        required parameters. The available actions can be found
        :ref:`here <reaction-recipe-actions>`.
        """
        # Invalidate current atom type
        self.atomType = None
        act = action[0].upper()
        # Modify attributes if necessary
        if act in ['CHANGE_BOND', 'FORM_BOND', 'BREAK_BOND']:
            # Nothing else to do here
            pass
        elif act == 'GAIN_RADICAL':
            for i in range(action[2]): self.incrementRadical()
        elif act == 'LOSE_RADICAL':
            for i in range(abs(action[2])): self.decrementRadical()
        else:
            raise ActionError('Unable to update Atom: Invalid action {0}".'.format(action))

################################################################################

class Bond(Edge):
    """
    A chemical bond. The attributes are:

    =================== =================== ====================================
    Attribute           Type                Description
    =================== =================== ====================================
    `order`             ``str``             The :ref:`bond type <bond-types>`
    =================== =================== ====================================

    """

    def __init__(self, atom1, atom2, order=1):
        Edge.__init__(self, atom1, atom2)
        self.order = order

    def __str__(self):
        """
        Return a human-readable string representation of the object.
        """
        return self.order

    def __repr__(self):
        """
        Return a representation that can be used to reconstruct the object.
        """
        return '<Bond "{0}">'.format(self.order)

    def __reduce__(self):
        """
        A helper function used when pickling an object.
        """
        return (Bond, (self.vertex1, self.vertex2, self.order))

    @property
    def atom1(self):
        return self.vertex1

    @property
    def atom2(self):
        return self.vertex2

    def equivalent(self, other):
        """
        Return ``True`` if `other` is indistinguishable from this bond, or
        ``False`` otherwise. `other` can be either a :class:`Bond` or a
        :class:`GroupBond` object.
        """
        cython.declare(bond=Bond, bp=GroupBond)
        if isinstance(other, Bond):
            bond = other
            return (self.order == bond.order)
        elif isinstance(other, GroupBond):
            bp = other
            return (self.order in bp.order)

    def isSpecificCaseOf(self, other):
        """
        Return ``True`` if `self` is a specific case of `other`, or ``False``
        otherwise. `other` can be either a :class:`Bond` or a
        :class:`GroupBond` object.
        """
        # There are no generic bond types, so isSpecificCaseOf is the same as equivalent
        return self.equivalent(other)

    def copy(self):
        """
        Generate a deep copy of the current bond. Modifying the
        attributes of the copy will not affect the original.
        """
        #return Bond(self.vertex1, self.vertex2, self.order)
        cython.declare(b=Bond)
        b = Bond.__new__(Bond)
        b.vertex1 = self.vertex1
        b.vertex2 = self.vertex2
        b.order = self.order
        return b

    def isSingle(self):
        """
        Return ``True`` if the bond represents a single bond or ``False`` if
        not.
        """
        return self.order == 'S'

    def isDouble(self):
        """
        Return ``True`` if the bond represents a double bond or ``False`` if
        not.
        """
        return self.order == 'D'

    def isTriple(self):
        """
        Return ``True`` if the bond represents a triple bond or ``False`` if
        not.
        """
        return self.order == 'T'

    def isBenzene(self):
        """
        Return ``True`` if the bond represents a benzene bond or ``False`` if
        not.
        """
        return self.order == 'B'

    def incrementOrder(self):
        """
        Update the bond as a result of applying a CHANGE_BOND action to
        increase the order by one.
        """
        if self.order == 'S': self.order = 'D'
        elif self.order == 'D': self.order = 'T'
        else:
            raise ActionError('Unable to update Bond due to CHANGE_BOND action: Invalid bond order "{0}".'.format(self.order))
        
    def decrementOrder(self):
        """
        Update the bond as a result of applying a CHANGE_BOND action to
        decrease the order by one.
        """
        if self.order == 'D': self.order = 'S'
        elif self.order == 'T': self.order = 'D'
        else:
            raise ActionError('Unable to update Bond due to CHANGE_BOND action: Invalid bond order "{0}".'.format(self.order))
        
    def __changeBond(self, order):
        """
        Update the bond as a result of applying a CHANGE_BOND action,
        where `order` specifies whether the bond is incremented or decremented
        in bond order, and should be 1 or -1.
        """
        if order == 1:
            if self.order == 'S': self.order = 'D'
            elif self.order == 'D': self.order = 'T'
            else:
                raise ActionError('Unable to update Bond due to CHANGE_BOND action: Invalid bond order "{0}".'.format(self.order))
        elif order == -1:
            if self.order == 'D': self.order = 'S'
            elif self.order == 'T': self.order = 'D'
            else:
                raise ActionError('Unable to update Bond due to CHANGE_BOND action: Invalid bond order "{0}".'.format(self.order))
        else:
            raise ActionError('Unable to update Bond due to CHANGE_BOND action: Invalid order "{0}".'.format(order))

    def applyAction(self, action):
        """
        Update the bond as a result of applying `action`, a tuple
        containing the name of the reaction recipe action along with any
        required parameters. The available actions can be found
        :ref:`here <reaction-recipe-actions>`.
        """
        if action[0].upper() == 'CHANGE_BOND':
            if action[2] == 1:
                self.incrementOrder()
            elif action[2] == -1:
                self.decrementOrder()
            else:
                raise ActionError('Unable to update Bond due to CHANGE_BOND action: Invalid order "{0}".'.format(action[2]))
        else:
            raise ActionError('Unable to update GroupBond: Invalid action {0}.'.format(action))

<<<<<<< HEAD
#################################################################################
    
=======
################################################################################
SMILEwriter = openbabel.OBConversion()
SMILEwriter.SetOutFormat('smi')
SMILEwriter.SetOptions("i",SMILEwriter.OUTOPTIONS) # turn off isomer and stereochemistry information (the @ signs!)

def distanceSquared(atom1, atom2):
    """
    Return the square of the distance (in Angstrom) between the two atoms.
    """
    diff = (atom1.coords - atom2.coords)
    return sum(diff * diff)

>>>>>>> 0e061114
class Molecule(Graph):
    """
    A representation of a molecular structure using a graph data type, extending
    the :class:`Graph` class. The `atoms` and `bonds` attributes are aliases
    for the `vertices` and `edges` attributes. Other attributes are:

    ======================= =========== ========================================
    Attribute               Type        Description
    ======================= =========== ========================================
    `symmetryNumber`        ``int``     The (estimated) external + internal symmetry number of the molecule
    ======================= =========== ========================================

    A new molecule object can be easily instantiated by passing the `SMILES` or
    `InChI` string representing the molecular structure.
    """

    def __init__(self, atoms=None, symmetry=1, SMILES='', InChI='', SMARTS = ''):
        Graph.__init__(self, atoms)
        self.symmetryNumber = symmetry
        self._fingerprint = None
        if SMILES != '': self.fromSMILES(SMILES)
        elif InChI != '': self.fromInChI(InChI)
        elif SMARTS != '': self.fromSMARTS(SMARTS)
    
    def __str__(self):
        """
        Return a human-readable string representation of the object.
        """
        return '<Molecule "{0}">'.format(self.toSMILES())

    def __repr__(self):
        """
        Return a representation that can be used to reconstruct the object.
        """
        return 'Molecule(SMILES="{0}")'.format(self.toSMILES())

    def __reduce__(self):
        """
        A helper function used when pickling an object.
        """
        return (Molecule, (self.vertices, self.symmetryNumber))

    def __getAtoms(self): return self.vertices
    def __setAtoms(self, atoms): self.vertices = atoms
    atoms = property(__getAtoms, __setAtoms)

    def addAtom(self, atom):
        """
        Add an `atom` to the graph. The atom is initialized with no bonds.
        """
        self._fingerprint = None
        return self.addVertex(atom)
    
    def addBond(self, bond):
        """
        Add a `bond` to the graph as an edge connecting the two atoms `atom1`
        and `atom2`.
        """
        self._fingerprint = None
        return self.addEdge(bond)

    def getBonds(self, atom):
        """
        Return a list of the bonds involving the specified `atom`.
        """
        return self.getEdges(atom)

    def getBond(self, atom1, atom2):
        """
        Returns the bond connecting atoms `atom1` and `atom2`.
        """
        return self.getEdge(atom1, atom2)

    def hasAtom(self, atom):
        """
        Returns ``True`` if `atom` is an atom in the graph, or ``False`` if
        not.
        """
        return self.hasVertex(atom)

    def hasBond(self, atom1, atom2):
        """
        Returns ``True`` if atoms `atom1` and `atom2` are connected
        by an bond, or ``False`` if not.
        """
        return self.hasEdge(atom1, atom2)

    def removeAtom(self, atom):
        """
        Remove `atom` and all bonds associated with it from the graph. Does
        not remove atoms that no longer have any bonds as a result of this
        removal.
        """
        self._fingerprint = None
        return self.removeVertex(atom)

    def removeBond(self, bond):
        """
        Remove the bond between atoms `atom1` and `atom2` from the graph.
        Does not remove atoms that no longer have any bonds as a result of
        this removal.
        """
        self._fingerprint = None
        return self.removeEdge(bond)

    def sortAtoms(self):
        """
        Sort the atoms in the graph. This can make certain operations, e.g.
        the isomorphism functions, much more efficient.
        """
        return self.sortVertices()

    def getFormula(self):
        """
        Return the molecular formula for the molecule.
        """
        cython.declare(atom=Atom, symbol=str, elements=dict, keys=list, formula=str)
        cython.declare(hasCarbon=cython.bint, hasHydrogen=cython.bint)
        
        # Count the number of each element in the molecule
        hasCarbon = False; hasHydrogen = False
        elements = {}
        for atom in self.vertices:
            symbol = atom.element.symbol
            elements[symbol] = elements.get(symbol, 0) + 1
        
        # Use the Hill system to generate the formula
        formula = ''
        
        # Carbon and hydrogen always come first if carbon is present
        if hasCarbon:
            count = elements['C']
            formula += 'C{0:d}'.format(count) if count > 1 else 'C'
            del elements['C']
            if hasHydrogen:
                count = elements['H']
                formula += 'H{0:d}'.format(count) if count > 1 else 'H'
                del elements['H']

        # Other atoms are in alphabetical order
        # (This includes hydrogen if carbon is not present)
        keys = elements.keys()
        keys.sort()
        for key in keys:
            count = elements[key]
            formula += '{0}{1:d}'.format(key, count) if count > 1 else key
        
        return formula

    def getMolecularWeight(self):
        """
        Return the molecular weight of the molecule in kg/mol.
        """
        cython.declare(atom=Atom, mass=cython.double)
        mass = 0
        for atom in self.vertices:
            mass += atom.element.mass
        return mass
    
    def getRadicalCount(self):
        """
        Return the number of unpaired electrons.
        """
        cython.declare(atom=Atom, radicals=cython.short)
        radicals = 0
        for atom in self.vertices:
            radicals += atom.radicalElectrons
        return radicals

    def getNumAtoms(self, element = None):
        """
        Return the number of atoms in molecule.  If element is given, ie. "H" or "C",
        the number of atoms of that element is returned.
        """
        cython.declare(numAtoms=cython.int, atom=Atom)
        if element == None:
            return len(self.vertices)
        else:
            numAtoms = 0
            for atom in self.vertices:
                if atom.element.symbol == element:
                    numAtoms += 1
            return numAtoms

    def getNumberOfRadicalElectrons(self):
        """
        Return the total number of radical electrons on all atoms in the
        molecule. In this function, monoradical atoms count as one, biradicals
        count as two, etc. 
        """
        cython.declare(numRadicals=cython.int, atom=Atom)
        numRadicals = 0
        for atom in self.vertices:
            numRadicals += atom.radicalElectrons
        return numRadicals

    def copy(self, deep=False):
        """
        Create a copy of the current graph. If `deep` is ``True``, a deep copy
        is made: copies of the vertices and edges are used in the new graph.
        If `deep` is ``False`` or not specified, a shallow copy is made: the
        original vertices and edges are used in the new graph.
        """
        other = cython.declare(Molecule)
        g = Graph.copy(self, deep)
        other = Molecule(g.vertices)
        return other

    def merge(self, other):
        """
        Merge two molecules so as to store them in a single :class:`Molecule`
        object. The merged :class:`Molecule` object is returned.
        """
        g = Graph.merge(self, other)
        molecule = Molecule(atoms=g.vertices)
        return molecule

    def split(self):
        """
        Convert a single :class:`Molecule` object containing two or more
        unconnected molecules into separate class:`Molecule` objects.
        """
        graphs = Graph.split(self)
        molecules = []
        for g in graphs:
            molecule = Molecule(atoms=g.vertices)
            molecules.append(molecule)
        return molecules

    def deleteHydrogens(self):
        """
        Irreversibly delete all non-labeled hydrogens without updating
        connectivity values. If there's nothing but hydrogens, it does nothing.
        It destroys information; be careful with it.
        """
        cython.declare(atom=Atom, hydrogens=list)
        # Check that the structure contains at least one heavy atom
        for atom in self.vertices:
            if not atom.isHydrogen():
                break
        else:
            # No heavy atoms, so leave explicit
            return
        hydrogens = []
        for atom in self.vertices:
            if atom.isHydrogen() and atom.label == '':
                hydrogens.append(atom)
        # Remove the hydrogen atoms from the structure
        for atom in hydrogens:
            self.removeAtom(atom)
            
    def connectTheDots(self):
        """
        Delete all bonds, and set them again based on the Atoms' coords.
        Does not detect bond type.
        """
        cython.declare(criticalDistance=float, i=int, atom1=Atom, atom2=Atom,
                       bond=Bond, atoms=list, zBoundary=float)
                       # groupBond=GroupBond, 
        self._fingerprint = None
        # Code below should be placed in rmgpy.molecule ConnectTheDots
        atoms = self.vertices
        
        # Ensure there are coordinates to work with
        for atom in atoms:
            assert atom.coords != None
        
        # If there are any bonds, remove them
        for atom1 in atoms:
            for bond in self.getBonds(atom1):
                self.removeEdge(bond)
        
        # Sort atoms by distance on the z-axis
        sortedAtoms = sorted(atoms, key=lambda x: x.coords[2])
        
        for i, atom1 in enumerate(sortedAtoms):
            for atom2 in sortedAtoms[i+1:]:
                # Set upper limit for bond distance
                criticalDistance = (atom1.element.covRadius + atom2.element.covRadius + 0.45)**2
                
                # First atom that is more than 4.0 Anstroms away in the z-axis, break the loop
                # Atoms are sorted along the z-axis, so all following atoms should be even further
                zBoundary = (atom1.coords[2] - atom2.coords[2])**2
                if zBoundary > 16.0:
                    break
                
                distanceSquared = sum((atom1.coords - atom2.coords)**2)
                
                if distanceSquared > criticalDistance or distanceSquared < 0.40:
                    continue
                else:
                    # groupBond = GroupBond(atom1, atom2, ['S','D','T','B'])
                    bond = Bond(atom1, atom2, 'S')
                    self.addBond(bond)
        self.updateAtomTypes()

    def updateAtomTypes(self):
        """
        Iterate through the atoms in the structure, checking their atom types
        to ensure they are correct (i.e. accurately describe their local bond
        environment) and complete (i.e. are as detailed as possible).
        """
        for atom in self.vertices:
            atom.atomType = getAtomType(atom, atom.edges)

    def clearLabeledAtoms(self):
        """
        Remove the labels from all atoms in the molecule.
        """
        for atom in self.vertices:
            atom.label = ''

    def containsLabeledAtom(self, label):
        """
        Return :data:`True` if the molecule contains an atom with the label
        `label` and :data:`False` otherwise.
        """
        for atom in self.vertices:
            if atom.label == label: return True
        return False

    def getLabeledAtom(self, label):
        """
        Return the atoms in the molecule that are labeled.
        """
        for atom in self.vertices:
            if atom.label == label: return atom
        raise ValueError('No atom in the molecule has the label "{0}".'.format(label))

    def getLabeledAtoms(self):
        """
        Return the labeled atoms as a ``dict`` with the keys being the labels
        and the values the atoms themselves. If two or more atoms have the
        same label, the value is converted to a list of these atoms.
        """
        labeled = {}
        for atom in self.vertices:
            if atom.label != '':
                if atom.label in labeled:
                    labeled[atom.label] = [labeled[atom.label]]
                    labeled[atom.label].append(atom)
                else:
                    labeled[atom.label] = atom
        return labeled

    def getFingerprint(self):
        """
        Return a string containing the "fingerprint" used to accelerate graph
        isomorphism comparisons with other molecules. The fingerprint is a
        short string containing a summary of selected information about the 
        molecule. Two fingerprint strings matching is a necessary (but not
        sufficient) condition for the associated molecules to be isomorphic.
        """
        if self._fingerprint is None:
            self._fingerprint = self.getFormula()
        return self._fingerprint
    
    def isIsomorphic(self, other, initialMap=None):
        """
        Returns :data:`True` if two graphs are isomorphic and :data:`False`
        otherwise. The `initialMap` attribute can be used to specify a required
        mapping from `self` to `other` (i.e. the atoms of `self` are the keys,
        while the atoms of `other` are the values). The `other` parameter must
        be a :class:`Molecule` object, or a :class:`TypeError` is raised.
        """
        # It only makes sense to compare a Molecule to a Molecule for full
        # isomorphism, so raise an exception if this is not what was requested
        if not isinstance(other, Molecule):
            raise TypeError('Got a {0} object for parameter "other", when a Molecule object is required.'.format(other.__class__))
        # Do the quick isomorphism comparison using the fingerprint
        # Two fingerprint strings matching is a necessary (but not
        # sufficient!) condition for the associated molecules to be isomorphic
        if self.getFingerprint() != other.getFingerprint():
            return False
        # Do the full isomorphism comparison
        result = Graph.isIsomorphic(self, other, initialMap)
        return result

    def findIsomorphism(self, other, initialMap=None):
        """
        Returns :data:`True` if `other` is isomorphic and :data:`False`
        otherwise, and the matching mapping. The `initialMap` attribute can be
        used to specify a required mapping from `self` to `other` (i.e. the
        atoms of `self` are the keys, while the atoms of `other` are the
        values). The returned mapping also uses the atoms of `self` for the keys
        and the atoms of `other` for the values. The `other` parameter must
        be a :class:`Molecule` object, or a :class:`TypeError` is raised.
        """
        # It only makes sense to compare a Molecule to a Molecule for full
        # isomorphism, so raise an exception if this is not what was requested
        if not isinstance(other, Molecule):
            raise TypeError('Got a {0} object for parameter "other", when a Molecule object is required.'.format(other.__class__))
        # Do the isomorphism comparison
        result = Graph.findIsomorphism(self, other, initialMap)
        return result

    def isSubgraphIsomorphic(self, other, initialMap=None):
        """
        Returns :data:`True` if `other` is subgraph isomorphic and :data:`False`
        otherwise. The `initialMap` attribute can be used to specify a required
        mapping from `self` to `other` (i.e. the atoms of `self` are the keys,
        while the atoms of `other` are the values). The `other` parameter must
        be a :class:`Group` object, or a :class:`TypeError` is raised.
        """
        cython.declare(group=Group, atom=Atom)
        cython.declare(carbonCount=cython.short, oxygenCount=cython.short, sulfurCount=cython.short, radicalCount=cython.short)
        
        # It only makes sense to compare a Molecule to a Group for subgraph
        # isomorphism, so raise an exception if this is not what was requested
        if not isinstance(other, Group):
            raise TypeError('Got a {0} object for parameter "other", when a Molecule object is required.'.format(other.__class__))
        group = other
        
        # Count the number of carbons, oxygens, and radicals in the molecule
        carbonCount = 0; oxygenCount = 0; sulfurCount = 0; radicalCount = 0
        for atom in self.vertices:
            if atom.element.symbol == 'C':
                carbonCount += 1
            elif atom.element.symbol == 'O':
                oxygenCount += 1
            elif atom.element.symbol == 'S':
                sulfurCount += 1
            radicalCount += atom.radicalElectrons
        # If the molecule has fewer of any of these things than the functional
        # group does, then we know the subgraph isomorphism fails without
        # needing to perform the full isomorphism check
        if (radicalCount < group.radicalCount or
            carbonCount < group.carbonCount or
            oxygenCount < group.oxygenCount or
            sulfurCount < group.sulfurCount):
            return False

        # Do the isomorphism comparison
        result = Graph.isSubgraphIsomorphic(self, other, initialMap)
        return result

    def findSubgraphIsomorphisms(self, other, initialMap=None):
        """
        Returns :data:`True` if `other` is subgraph isomorphic and :data:`False`
        otherwise. Also returns the lists all of valid mappings. The
        `initialMap` attribute can be used to specify a required mapping from
        `self` to `other` (i.e. the atoms of `self` are the keys, while the
        atoms of `other` are the values). The returned mappings also use the
        atoms of `self` for the keys and the atoms of `other` for the values.
        The `other` parameter must be a :class:`Group` object, or a
        :class:`TypeError` is raised.
        """
        # It only makes sense to compare a Molecule to a Group for subgraph
        # isomorphism, so raise an exception if this is not what was requested
        if not isinstance(other, Group):
            raise TypeError('Got a {0} object for parameter "other", when a Molecule object is required.'.format(other.__class__))
        # Do the isomorphism comparison
        result = Graph.findSubgraphIsomorphisms(self, other, initialMap)
        return result

    def isAtomInCycle(self, atom):
        """
        Return :data:`True` if `atom` is in one or more cycles in the structure,
        and :data:`False` if not.
        """
        return self.isVertexInCycle(atom)

    def isBondInCycle(self, bond):
        """
        Return :data:`True` if the bond between atoms `atom1` and `atom2`
        is in one or more cycles in the graph, or :data:`False` if not.
        """
        return self.isEdgeInCycle(bond)

    def draw(self, path):
        """
        Generate a pictorial representation of the chemical graph using the
        :mod:`draw` module. Use `path` to specify the file to save
        the generated image to; the image type is automatically determined by
        extension. Valid extensions are ``.png``, ``.svg``, ``.pdf``, and
        ``.ps``; of these, the first is a raster format and the remainder are
        vector formats.
        """
        from .draw import MoleculeDrawer
        format = os.path.splitext(path)[-1][1:].lower()
        MoleculeDrawer().draw(self, format, path=path)
    
    def _repr_png_(self):
        """
        Return a png picture of the molecule, useful for ipython-qtconsole.
        """
        from .draw import MoleculeDrawer
        tempFileName = 'temp_molecule.png'
        MoleculeDrawer().draw(self, 'png', tempFileName)
        png = open(tempFileName,'rb').read()
        os.unlink(tempFileName)
        return png

    def fromInChI(self, inchistr):
        """
        Convert an InChI string `inchistr` to a molecular structure. Uses
        `RDKit <http://rdkit.org/>`_ to perform the conversion.
        This Kekulizes everything, removing all aromatic atom types.
        """
        #RDkit was improperly handling the Hydrogen radical from InChI
        if inchistr == 'InChI=1/H':
            self.fromSMILES('[H]')
            return self          
        else:
            rdkitmol = Chem.inchi.MolFromInchi(inchistr)
            self.fromRDKitMol(rdkitmol)
            return self

    def fromSMILES(self, smilesstr):
        """
        Convert a SMILES string `smilesstr` to a molecular structure. Uses
        `RDKit <http://rdkit.org/>`_ to perform the conversion.
        This Kekulizes everything, removing all aromatic atom types.
        """
        # Special handling of helium
        if smilesstr == '[He]':
            # RDKit improperly handles helium and returns it in a triplet state
            self.fromAdjacencyList('1 He 0')
            return self
        
        else:
            rdkitmol = Chem.MolFromSmiles(smilesstr)
            if rdkitmol is None:
                raise ValueError("Could not interpret the SMILES string {0!r}".format(smilesstr))
            self.fromRDKitMol(rdkitmol)
            return self
        
    def fromSMARTS(self, smartsstr):
        """
        Convert a SMARTS string `smartsstr` to a molecular structure. Uses
        `RDKit <http://rdkit.org/>`_ to perform the conversion.
        This Kekulizes everything, removing all aromatic atom types.
        """
        rdkitmol = Chem.MolFromSmarts(smartsstr)
        self.fromRDKitMol(rdkitmol)
        return self
        
    def fromRDKitMol(self, rdkitmol):
        """
        Convert a RDKit Mol object `rdkitmol` to a molecular structure. Uses
        `RDKit <http://rdkit.org/>`_ to perform the conversion.
        This Kekulizes everything, removing all aromatic atom types.
        """
        # Below are the declared variables for cythonizing the module
        cython.declare(i=cython.int)
        cython.declare(radicalElectrons=cython.int, spinMultiplicity=cython.int, charge=cython.int)
        cython.declare(atom=Atom, atom1=Atom, atom2=Atom, bond=Bond)
        
        self.vertices = []
        
        # Add hydrogen atoms to complete molecule if needed
<<<<<<< HEAD
        rdkitmol = Chem.AddHs(rdkitmol)
        Chem.rdmolops.Kekulize(rdkitmol, clearAromaticFlags=True)
        
        # iterate though atoms in rdkitmol
        for i in range(rdkitmol.GetNumAtoms()):
            rdkitatom = rdkitmol.GetAtomWithIdx(i)
            
=======
        obmol.AddHydrogens()

        # Iterate through atoms in obmol
        for i in range(0, obmol.NumAtoms()):
            obatom = obmol.GetAtom(i + 1)
            obatom.thisown = False

>>>>>>> 0e061114
            # Use atomic number as key for element
            number = rdkitatom.GetAtomicNum()
            element = elements.getElement(number)
            
            # Process spin multiplicity
            radicalElectrons = rdkitatom.GetNumRadicalElectrons()
            
            # Assume this is always true
            # There are cases where 2 radicalElectrons is a singlet, but
            # the triplet is often more stable, 
            spinMultiplicity = radicalElectrons + 1
                
            # Process charge
            charge = rdkitatom.GetFormalCharge()
            
            atom = Atom(element, radicalElectrons, spinMultiplicity, charge)
            self.vertices.append(atom)
            
            # Add bonds by iterating again through atoms
            for j in range(0, i):
<<<<<<< HEAD
                rdkitatom2 = rdkitmol.GetAtomWithIdx(j + 1)
                rdkitbond = rdkitmol.GetBondBetweenAtoms(i, j)
                if rdkitbond is not None:
=======
                obatom2 = obmol.GetAtom(j + 1)
                obatom2.thisown = False
                obbond = obatom.GetBond(obatom2)
                if obbond is not None:
                    obbond.thisown = False
>>>>>>> 0e061114
                    order = 0
        
                    # Process bond type
                    rdbondtype = rdkitbond.GetBondType()
                    if rdbondtype.name == 'SINGLE': order = 'S'
                    elif rdbondtype.name == 'DOUBLE': order = 'D'
                    elif rdbondtype.name == 'TRIPLE': order = 'T'
                    elif rdbondtype.name == 'AROMATIC': order = 'B'
        
                    bond = Bond(self.vertices[i], self.vertices[j], order)
                    self.addBond(bond)
        
        # Set atom types and connectivity values
        self.updateConnectivityValues()
        self.updateAtomTypes()
        
        return self

    def fromAdjacencyList(self, adjlist):
        """
        Convert a string adjacency list `adjlist` to a molecular structure.
        Skips the first line (assuming it's a label) unless `withLabel` is
        ``False``.
        """
        from .adjlist import fromAdjacencyList
        self.vertices = fromAdjacencyList(adjlist, False)
        self.updateConnectivityValues()
        self.updateAtomTypes()
        return self
<<<<<<< HEAD
=======
        
    def fromXYZ(self, atomicNums, coordinates):
        """
        Create an RMG molecule from a list of coordinates and a corresponding
        list of atomic numbers. These are typically received from CCLib and the
        returned molecule will only contain the atoms and not the bonds. Bonds
        can be determined in `ConnectTheDots`.
        """
        _rdkit_periodic_table = elements.GetPeriodicTable()
        
        for i, atNum in enumerate(atomicNums):
            atom = Atom(_rdkit_periodic_table.GetElementSymbol(int(atNum)))
            atom.coords = coordinates[i]
            self.addAtom(atom)
        return self.connectTheDots()
    
    def toSingleBonds(self):
        """
        Returns a copy of the current molecule, consisting of only single bonds.
        
        This is useful for isomorphism comparison against something that was made
        via fromXYZ, which does not attempt to perceive bond orders
        """
        cython.declare(atom1=Atom, atom2=Atom, bond=Bond, newMol=Molecule, atoms=list)

        newMol = Molecule()
        atoms = self.atoms
        mapping = {}
        for atom1 in atoms:
            atom2 = newMol.addAtom(Atom(atom1.element))
            mapping[atom1] = atom2

        for atom1 in atoms:
            for atom2 in atom1.bonds:
                bond = Bond(mapping[atom1], mapping[atom2], 'S')
                newMol.addBond(bond)
        newMol.updateAtomTypes()
        return newMol
    
    
    def toCML(self):
        """
        Convert the molecular structure to CML. Uses
        `OpenBabel <http://openbabel.org/>`_ to perform the conversion.
        """
        import pybel
        mol = pybel.Molecule(self.toOBMol())
        cml = mol.write('cml').strip()
        return '\n'.join([l for l in cml.split('\n') if l.strip()])
>>>>>>> 0e061114

    def toInChI(self):
        """
        Convert a molecular structure to an InChI string. Uses
        `RDKit <http://rdkit.org/>`_ to perform the conversion.
        Perceives aromaticity.
        """
        if not Chem.inchi.INCHI_AVAILABLE:
            return "RDKitInstalledWithoutInChI"
        rdkitmol = self.toRDKitMol()
        return Chem.inchi.MolToInchi(rdkitmol)
    
    def toAugmentedInChI(self):
        """
        Adds an extra layer to the InChI denoting the number of unpaired electrons in case
        more than 1 ( >= 2) unpaired electrons are present in the molecule.
        """
        inchi = self.toInChI()
        
        radicalNumber = sum([i.radicalElectrons for i in self.atoms])
        
        if radicalNumber >= 2:
            return inchi+'/mult'+str(radicalNumber+1)
        else:
            return inchi
    
    def toInChIKey(self):
        """
        Convert a molecular structure to an InChI Key string. Uses
        `RDKit <http://rdkit.org/>`_ to perform the conversion.
        
        Removes check-sum dash (-) and character so that only 
        the 14 + 9 characters remain.
        """
        if not Chem.inchi.INCHI_AVAILABLE:
            return "RDKitInstalledWithoutInChI"
        inchi = self.toInChI()
        return Chem.inchi.InchiToInchiKey(inchi)[:-2]
    
    def toAugmentedInChIKey(self):
        """
        Adds an extra layer to the InChIKey denoting the number of unpaired electrons in case
        more than 1 ( >= 2) unpaired electrons are present in the molecule.
        """
        key = self.toInChIKey()
        
        radicalNumber = sum([i.radicalElectrons for i in self.atoms])
        
        if radicalNumber >= 2:
            return key+'mult'+str(radicalNumber+1)
        else:
            return key

    def toSMARTS(self):
        """
        Convert a molecular structure to an SMARTS string. Uses
        `RDKit <http://rdkit.org/>`_ to perform the conversion.
        Perceives aromaticity and removes Hydrogen atoms.
        """
        rdkitmol = self.toRDKitMol()
        
        return Chem.MolToSmarts(rdkitmol)
    
    def toSMILES(self):
        """
        Convert a molecular structure to a canonical SMILES string. Uses
        `RDKit <http://rdkit.org/>`_ to perform the conversion.
        Perceives aromaticity and removes Hydrogen atoms.
        """
        rdkitmol = self.toRDKitMol()
        
        return Chem.MolToSmiles(rdkitmol)
    
    def toRDKitMol(self, removeHs=True, returnMapping=False):
        """
        Convert a molecular structure to a RDKit rdmol object. Uses
        `RDKit <http://rdkit.org/>`_ to perform the conversion.
        Perceives aromaticity and, unless removeHs==False, removes Hydrogen atoms.
        
        If returnMapping==True then it also returns a dictionary mapping the 
        atoms to RDKit's atom indices.
        """
        # Sort the atoms before converting to ensure output is consistent
        # between different runs
        self.sortAtoms()
        atoms = self.vertices
        rdAtomIndices = {} # dictionary of RDKit atom indices
        rdkitmol = Chem.rdchem.EditableMol(Chem.rdchem.Mol())
        for index, atom in enumerate(self.vertices):
            rdAtom = Chem.rdchem.Atom(atom.element.symbol)
            rdAtom.SetNumRadicalElectrons(atom.radicalElectrons)
            rdkitmol.AddAtom(rdAtom)
            rdAtomIndices[atom] = index
        
        rdBonds = Chem.rdchem.BondType
        orders = {'S': rdBonds.SINGLE, 'D': rdBonds.DOUBLE, 'T': rdBonds.TRIPLE, 'B': rdBonds.AROMATIC}
        # Add the bonds
        for atom1 in self.vertices:
            for atom2, bond in atom1.edges.iteritems():
                index1 = atoms.index(atom1)
                index2 = atoms.index(atom2)
                if index1 < index2:
                    order = orders[bond.order]
                    rdkitmol.AddBond(index1, index2, order)
        
        # Make editable mol into a mol and rectify the molecule
        rdkitmol = rdkitmol.GetMol()
        Chem.SanitizeMol(rdkitmol)
        if removeHs:
            rdkitmol = Chem.RemoveHs(rdkitmol)
        
        if returnMapping:
            return rdkitmol, rdAtomIndices
        return rdkitmol

    def toAdjacencyList(self, label='', removeH=False):
        """
        Convert the molecular structure to a string adjacency list.
        """
        from .adjlist import toAdjacencyList
        result = toAdjacencyList(self.vertices, label=label, group=False, removeH=removeH)
        return result

    def isLinear(self):
        """
        Return :data:`True` if the structure is linear and :data:`False`
        otherwise.
        """

        atomCount = len(self.vertices)

        # Monatomic molecules are definitely nonlinear
        if atomCount == 1:
            return False
        # Diatomic molecules are definitely linear
        elif atomCount == 2:
            return True
        # Cyclic molecules are definitely nonlinear
        elif self.isCyclic():
            return False

        # True if all bonds are double bonds (e.g. O=C=O)
        allDoubleBonds = True
        for atom1 in self.vertices:
            for bond in atom1.edges.values():
                if not bond.isDouble(): allDoubleBonds = False
        if allDoubleBonds: return True

        # True if alternating single-triple bonds (e.g. H-C#C-H)
        # This test requires explicit hydrogen atoms
        for atom in self.vertices:
            bonds = atom.edges.values()
            if len(bonds)==1:
                continue # ok, next atom
            if len(bonds)>2:
                break # fail!
            if bonds[0].isSingle() and bonds[1].isTriple():
                continue # ok, next atom
            if bonds[1].isSingle() and bonds[0].isTriple():
                continue # ok, next atom
            break # fail if we haven't continued
        else:
            # didn't fail
            return True
        
        # not returned yet? must be nonlinear
        return False
    
    def isAromatic(self):
        """ 
        Returns ``True`` if the molecule is aromatic, or ``False`` if not.  
        Iterates over the SSSR's and searches for rings that consist solely of Cb 
        atoms.  Assumes that aromatic rings always consist of 6 atoms. 
        In cases of naphthalene, where a 6 + 4 aromatic system exists,
        there will be at least one 6 membered aromatic ring so this algorithm
        will not fail for fused aromatic rings.
        """
        cython.declare(SSSR=list, vertices=list, polycyclicVertices=list)
        SSSR = self.getSmallestSetOfSmallestRings()
        if SSSR:
            for cycle in SSSR:
                if len(cycle) == 6:
                    for atom in cycle:
                        print atom.atomType.label
                        if atom.atomType.label == 'Cb' or atom.atomType.label == 'Cbf':
                            continue                        
                        # Go onto next cycle if a non Cb atomtype was discovered in this cycle
                        break 
                    else:
                        # Molecule is aromatic when all 6 atoms are type 'Cb'
                        return True    
        return False

    def countInternalRotors(self):
        """
        Determine the number of internal rotors in the structure. Any single
        bond not in a cycle and between two atoms that also have other bonds
        are considered to be internal rotors.
        """
        count = 0
        for atom1 in self.vertices:
            for atom2, bond in atom1.edges.items():
                if self.vertices.index(atom1) < self.vertices.index(atom2) and bond.isSingle() and not self.isBondInCycle(bond):
                    if len(atom1.edges) > 1 and len(atom2.edges) > 1:
                        count += 1
        return count

    def calculateCp0(self):
        """
        Return the value of the heat capacity at zero temperature in J/mol*K.
        """
        if len(self.atoms) == 1:
            return 2.5 * constants.R
        else:
            return (3.5 if self.isLinear() else 4.0) * constants.R

    def calculateCpInf(self):
        """
        Return the value of the heat capacity at infinite temperature in J/mol*K.
        """
        cython.declare(Natoms=cython.int, Nvib=cython.int, Nrotors=cython.int)
        
        if len(self.vertices) == 1:
            return self.calculateCp0()
        else:
            
            Natoms = len(self.vertices)
            Nvib = 3 * Natoms - (5 if self.isLinear() else 6)
            Nrotors = self.countInternalRotors()
            Nvib -= Nrotors
            
            return self.calculateCp0() + (Nvib + 0.5 * Nrotors) * constants.R

    def calculateSymmetryNumber(self):
        """
        Return the symmetry number for the structure. The symmetry number
        includes both external and internal modes.
        """
        from rmgpy.molecule.symmetry import calculateSymmetryNumber
        self.symmetryNumber = calculateSymmetryNumber(self)
        return self.symmetryNumber
    
    def isRadical(self):
        """
        Return ``True`` if the molecule contains at least one radical electron,
        or ``False`` otherwise.
        """
        cython.declare(atom=Atom)
        for atom in self.vertices:
            if atom.radicalElectrons > 0:
                return True
        return False
    
    def generateResonanceIsomers(self):
        """
        Generate and return all of the resonance isomers of this molecule.
        """
        cython.declare(isomers=list, newIsomers=list, index=cython.int, atom=Atom)
        cython.declare(isomer=Molecule, newIsomer=Molecule, isom=Molecule)
        
        isomers = [self]

        # Iterate over resonance isomers
        if self.isRadical():
            index = 0
            while index < len(isomers):
                isomer = isomers[index]
                newIsomers = isomer.getAdjacentResonanceIsomers()
                for newIsomer in newIsomers:
                    newIsomer.updateAtomTypes()
                    # Append to isomer list if unique
                    for isom in isomers:
                        if isom.isIsomorphic(newIsomer):
                            break
                    else:
                        isomers.append(newIsomer)
                # Move to next resonance isomer
                index += 1
        
        return isomers

    def getAdjacentResonanceIsomers(self):
        """
        Generate all of the resonance isomers formed by one allyl radical shift.
        """
        cython.declare(isomers=list, paths=list, index=cython.int, isomer=Molecule)
        cython.declare(atom=Atom, atom1=Atom, atom2=Atom, atom3=Atom, bond12=Bond, bond23=Bond)
        cython.declare(v1=Vertex, v2=Vertex)
        
        isomers = []

        # Radicals
        if self.isRadical():
            # Iterate over radicals in structure
            for atom in self.vertices:
                paths = self.findAllDelocalizationPaths(atom)
                for atom1, atom2, atom3, bond12, bond23 in paths:
                    # Adjust to (potentially) new resonance isomer
                    atom1.decrementRadical()
                    atom3.incrementRadical()
                    bond12.incrementOrder()
                    bond23.decrementOrder()
                    # Make a copy of isomer
                    isomer = self.copy(deep=True)
                    # Also copy the connectivity values, since they are the same
                    # for all resonance forms
                    for index in range(len(self.vertices)):
                        v1 = self.vertices[index]
                        v2 = isomer.vertices[index]
                        v2.connectivity1 = v1.connectivity1
                        v2.connectivity2 = v1.connectivity2
                        v2.connectivity3 = v1.connectivity3
                        v2.sortingLabel = v1.sortingLabel
                    # Restore current isomer
                    atom1.incrementRadical()
                    atom3.decrementRadical()
                    bond12.decrementOrder()
                    bond23.incrementOrder()
                    # Append to isomer list if unique
                    isomers.append(isomer)

        return isomers

    def findAllDelocalizationPaths(self, atom1):
        """
        Find all the delocalization paths allyl to the radical center indicated
        by `atom1`. Used to generate resonance isomers.
        """
        cython.declare(paths=list)
        cython.declare(atom2=Atom, atom3=Atom, bond12=Bond, bond23=Bond)
        
        # No paths if atom1 is not a radical
        if atom1.radicalElectrons <= 0:
            return []

        # Find all delocalization paths
        paths = []
        for atom2, bond12 in atom1.edges.items():
            # Vinyl bond must be capable of gaining an order
            if bond12.isSingle() or bond12.isDouble():
                for atom3, bond23 in atom2.edges.items():
                    # Allyl bond must be capable of losing an order without breaking
                    if atom1 is not atom3 and (bond23.isDouble() or bond23.isTriple()):
                        paths.append([atom1, atom2, atom3, bond12, bond23])
        return paths

    def getURL(self):
        """
        Get a URL to the molecule's info page on the RMG website.
        """
        # eg. http://dev.rmg.mit.edu/database/kinetics/reaction/reactant1=1%20C%200%20%7B2,S%7D;2%20O%200%20%7B1,S%7D;__reactant2=1%20C%202T;__product1=1%20C%201;__product2=1%20C%200%20%7B2,S%7D;2%20O%201%20%7B1,S%7D;

        url = "http://rmg.mit.edu/database/molecule/"
        adjlist = self.toAdjacencyList(removeH=True)
        url += "{0}".format(re.sub('\s+', '%20', adjlist.replace('\n', ';')))
        return url.strip('_')
<|MERGE_RESOLUTION|>--- conflicted
+++ resolved
@@ -40,13 +40,8 @@
 import os
 import re
 import element as elements
-<<<<<<< HEAD
 
 from rdkit import Chem
-=======
-import openbabel
-import numpy
->>>>>>> 0e061114
 from .graph import Vertex, Edge, Graph
 from .group import GroupAtom, GroupBond, Group, ActionError
 from .atomtype import AtomType, atomTypes, getAtomType
@@ -474,10 +469,6 @@
         else:
             raise ActionError('Unable to update GroupBond: Invalid action {0}.'.format(action))
 
-<<<<<<< HEAD
-#################################################################################
-    
-=======
 ################################################################################
 SMILEwriter = openbabel.OBConversion()
 SMILEwriter.SetOutFormat('smi')
@@ -490,7 +481,6 @@
     diff = (atom1.coords - atom2.coords)
     return sum(diff * diff)
 
->>>>>>> 0e061114
 class Molecule(Graph):
     """
     A representation of a molecular structure using a graph data type, extending
@@ -1042,7 +1032,6 @@
         self.vertices = []
         
         # Add hydrogen atoms to complete molecule if needed
-<<<<<<< HEAD
         rdkitmol = Chem.AddHs(rdkitmol)
         Chem.rdmolops.Kekulize(rdkitmol, clearAromaticFlags=True)
         
@@ -1050,15 +1039,6 @@
         for i in range(rdkitmol.GetNumAtoms()):
             rdkitatom = rdkitmol.GetAtomWithIdx(i)
             
-=======
-        obmol.AddHydrogens()
-
-        # Iterate through atoms in obmol
-        for i in range(0, obmol.NumAtoms()):
-            obatom = obmol.GetAtom(i + 1)
-            obatom.thisown = False
-
->>>>>>> 0e061114
             # Use atomic number as key for element
             number = rdkitatom.GetAtomicNum()
             element = elements.getElement(number)
@@ -1079,17 +1059,9 @@
             
             # Add bonds by iterating again through atoms
             for j in range(0, i):
-<<<<<<< HEAD
                 rdkitatom2 = rdkitmol.GetAtomWithIdx(j + 1)
                 rdkitbond = rdkitmol.GetBondBetweenAtoms(i, j)
                 if rdkitbond is not None:
-=======
-                obatom2 = obmol.GetAtom(j + 1)
-                obatom2.thisown = False
-                obbond = obatom.GetBond(obatom2)
-                if obbond is not None:
-                    obbond.thisown = False
->>>>>>> 0e061114
                     order = 0
         
                     # Process bond type
@@ -1119,8 +1091,6 @@
         self.updateConnectivityValues()
         self.updateAtomTypes()
         return self
-<<<<<<< HEAD
-=======
         
     def fromXYZ(self, atomicNums, coordinates):
         """
@@ -1170,7 +1140,6 @@
         mol = pybel.Molecule(self.toOBMol())
         cml = mol.write('cml').strip()
         return '\n'.join([l for l in cml.split('\n') if l.strip()])
->>>>>>> 0e061114
 
     def toInChI(self):
         """
