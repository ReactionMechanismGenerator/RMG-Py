--- conflicted
+++ resolved
@@ -21,24 +21,6 @@
         shell: bash -l {0}
     steps:
       - uses: actions/checkout@v2
-<<<<<<< HEAD
-      - uses: mamba-org/provision-with-micromamba@main
-        with:
-          environment-file: environment.yml
-          environment-name: rmg_env
-          channels: defaults,cantera,rmg,conda-forge
-          channel-priority: flexible
-          log-level: warning
-          extra-specs: |
-            python=3.7
-      - name: Install codecov
-        run: micromamba install -y -c conda-forge codecov
-      - name: Conda info
-        run: |
-          micromamba info
-          micromamba list
-      - name: Install and link Julia dependencies
-=======
       - name: Setup Mambaforge Python 3.7
         uses: conda-incubator/setup-miniconda@v2
         with:
@@ -55,7 +37,6 @@
           mamba info
           mamba list  
       - name: Install and link Julia dependencies 
->>>>>>> c68ba9a2
         run: |
           julia -e "using Pkg; Pkg.add(PackageSpec(url=\"https://github.com/ReactionMechanismGenerator/ReactionMechanismSimulator.jl\", rev=\"main\"))"
           julia -e "using Pkg; Pkg.add(\"PyCall\"); Pkg.add(\"DifferentialEquations\")"
