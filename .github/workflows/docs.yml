--- conflicted
+++ resolved
@@ -16,23 +16,6 @@
         shell: bash -l {0}
     steps:
       - uses: actions/checkout@v2
-<<<<<<< HEAD
-      - uses: mamba-org/provision-with-micromamba@main
-        with:
-          environment-file: environment.yml
-          environment-name: rmg_env
-          channels: defaults,rmg,conda-forge
-          channel-priority: flexible
-          log-level: warning
-          extra-specs: |
-            python=3.7
-      - name: Install sphinx
-        run: micromamba install -y sphinx
-      - name: Environment info
-        run: |
-          micromamba info
-          micromamba list
-=======
       - name: Setup Mambaforge Python 3.7
         uses: Setup Mambaforge Python 3.7
         with:
@@ -48,7 +31,6 @@
         run: |
           mamba info
           mamba list
->>>>>>> c68ba9a2
       - name: Install and link Julia dependencies 
         run: |
           julia -e "using Pkg; Pkg.add(PackageSpec(url=\"https://github.com/ReactionMechanismGenerator/ReactionMechanismSimulator.jl\", rev=\"main\"))"
