--- conflicted
+++ resolved
@@ -26,13 +26,8 @@
         with:
           fetch-depth: 0
 
-<<<<<<< HEAD
       - name: Setup Mambaforge Python 3.9
         uses: conda-incubator/setup-miniconda@v2
-=======
-      - name: Setup Mambaforge Python 3.7
-        uses: conda-incubator/setup-miniconda@v3
->>>>>>> 43d5bf89
         with:
           environment-file: environment.yml
           miniforge-variant: Miniforge3
