--- conflicted
+++ resolved
@@ -62,6 +62,7 @@
   - pymongo
   - pyparsing
   - pyyaml
+  - pyutilib
   - networkx
   - nose
   - matplotlib >=1.5
@@ -77,12 +78,6 @@
   - rmg::pydqed >=1.0.3
   - rmg::pyrdl
   - rmg::pyrms
-<<<<<<< HEAD
-  - python >=3.7
-  - pyutilib
-  - pyyaml
-=======
->>>>>>> 1d67d940
   - rmg::quantities
   - rmg::symmetry
 
