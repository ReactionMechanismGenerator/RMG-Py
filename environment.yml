# environment.yml - conda environment specification file for RMG-Py
#
# Usage: conda env create --file environment.yml
#
# This file contains all of the software packages needed to run RMG-Py.
# There is a mixture of the following
# - packlages would could be installed at OS level, but we install here
#   for better version control
# - python tools
# - external software tools specific to chemistry
# - other software we maintain which RMG depends on
# + some other categories (see below)
#
# Changelog:
# - May 15, 2023 Added this changelog, added inline documentation,
#   made dependency list more explicit (@JacksonBurns).
# - October 16, 2023 Switched RDKit and descripatastorus to conda-forge,
#   moved diffeqpy to pip and (temporarily) removed chemprop
#
name: rmg_env
channels:
  - defaults
  - rmg
  - conda-forge
  - cantera
dependencies:
# System-level dependencies - we could install these at the OS level
# but by installing them in the conda environment we get better control
  - cairo
  - cairocffi
  - ffmpeg
  - xlrd
  - xlwt
  - h5py
  - graphviz
  - markupsafe
  - psutil
  # conda-forge not default, since default has a version information bug
  # (see https://github.com/ReactionMechanismGenerator/RMG-Py/pull/2421)
  - conda-forge::ncurses
  - conda-forge::suitesparse

# external software tools for chemistry
  - coolprop
  - cantera::cantera=2.6
  - conda-forge::mopac
  - conda-forge::cclib >=1.6.3,<1.8.0
  - conda-forge::openbabel >= 3
  - conda-forge::rdkit >=2022.09.1

# general-purpose external software tools
  - conda-forge::julia=1.9.1
  - conda-forge::pyjulia >=0.6

# Python tools
  - python >=3.7
  - coverage
  - cython >=0.25.2
  - scikit-learn
  - scipy <1.11
  - numpy >=1.10.0
  - pydot
  - jinja2
  - jupyter
  - pymongo
  - pyparsing
  - pyyaml
  - networkx
  - pytest
  - pytest-cov
  # we use a the pytest-check plugin, which is on Conda and PyPI, but the
  # version compatible with Python 3.7 is only on PyPI
  # switch to the conda version after upgrading to 3.11
  # - conda-forge::pytest-check
  - pip
  - pip:
    - pytest-check
  - matplotlib >=1.5
  - mpmath
  - pandas
  - conda-forge::gprof2dot
  - conda-forge::numdifftools
  - conda-forge::quantities
<<<<<<< HEAD
  - conda-forge::ringdecomposerlib-python
=======
  - conda-forge::muq
>>>>>>> 5a87d6e9

# packages we maintain
  - rmg::lpsolve55
  - rmg::pydas >=1.0.3
  - rmg::pydqed >=1.0.3
  - rmg::pyrdl
  - rmg::pyrms
  - rmg::symmetry

# packages we would like to stop maintaining (and why)
  - rmg::diffeqpy
  # we should use the official verison https://github.com/SciML/diffeqpy),
  # rather than ours (which is only made so that we can get it from conda)
  # It is only on pip, so we will need to do something like:
  # https://stackoverflow.com/a/35245610
  # Note that _some other_ dep. in this list requires diffeqpy in its recipe
  # which will cause it to be downloaded from the rmg conda channel

# conda mutex metapackage
  - nomkl

# additional packages that are required, but not specified here (and why)
  # pydqed, pydas, mopac, and likely others require a fortran compiler (specifically gfortran)
  # in the environment. Normally we would add this to the environment file with
  # - libgfortran-ng >= 10
  # but this exact package is only maintained for Linux, meaning that if we were to add
  # it here the environment creation would fail on Mac. The way it ends up working behind
  # the scenes is that conda will find a different package for Mac that provides gfortran,
  # but because we cannot specify per-platform requirements in this file we simply leave
  # it out.<|MERGE_RESOLUTION|>--- conflicted
+++ resolved
@@ -81,11 +81,8 @@
   - conda-forge::gprof2dot
   - conda-forge::numdifftools
   - conda-forge::quantities
-<<<<<<< HEAD
   - conda-forge::ringdecomposerlib-python
-=======
   - conda-forge::muq
->>>>>>> 5a87d6e9
 
 # packages we maintain
   - rmg::lpsolve55
