--- conflicted
+++ resolved
@@ -85,11 +85,6 @@
 # packages we maintain
   - rmg::pydas >=1.0.3
   - rmg::pydqed >=1.0.3
-<<<<<<< HEAD
-  - rmg::pyrdl
-=======
-  - rmg::pyrms
->>>>>>> 36bceb35
   - rmg::symmetry
 
 # conda mutex metapackage
