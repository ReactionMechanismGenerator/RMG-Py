--- conflicted
+++ resolved
@@ -16,14 +16,11 @@
 #   made dependency list more explicit (@JacksonBurns).
 # - October 16, 2023 Switched RDKit and descripatastorus to conda-forge,
 #   moved diffeqpy to pip and (temporarily) removed chemprop
-<<<<<<< HEAD
 # - May 14, 2024 Removed diffeqpy by switching to call SciMLBase and Sundials using JuliaCall
 # - March 15, 2024 - started migration to Python 3.9
 #
-=======
 # - April 17, 2024 Limit versions of cclib at advice of maintainers.
 # - August 4, 2024 Restricted pyrms to <2
->>>>>>> 43d5bf89
 name: rmg_env
 channels:
   - rmg
@@ -88,27 +85,10 @@
 # packages we maintain
   - rmg::pydas >=1.0.3
   - rmg::pydqed >=1.0.3
-<<<<<<< HEAD
   - rmg::symmetry
-
-# conda mutex metapackage
-  - nomkl
-=======
-  - rmg::pyrms <2
-  - rmg::symmetry
-
-# packages we would like to stop maintaining (and why)
-  - rmg::diffeqpy
-  # we should use the official verison https://github.com/SciML/diffeqpy),
-  # rather than ours (which is only made so that we can get it from conda)
-  # It is only on pip, so we will need to do something like:
-  # https://stackoverflow.com/a/35245610
-  # Note that _some other_ dep. in this list requires diffeqpy in its recipe
-  # which will cause it to be downloaded from the rmg conda channel
 
 # configure packages to use OpenBLAS instead of Intel MKL
   - blas=*=openblas
->>>>>>> 43d5bf89
 
 # additional packages that are required, but not specified here (and why)
   # pydqed, pydas, mopac, and likely others require a fortran compiler (specifically gfortran)
