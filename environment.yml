# environment.yml - conda environment specification file for RMG-Py
#
# Usage: conda env create --file environment.yml
#
# This file contains all of the software packages needed to run RMG-Py.
# There is a mixture of the following
# - packlages would could be installed at OS level, but we install here
#   for better version control
# - python tools
# - external software tools specific to chemistry
# - other software we maintain which RMG depends on
# + some other categories (see below)
#
# Changelog:
# - May 15, 2023 Added this changelog, added inline documentation,
#   made dependency list more explicit (@JacksonBurns).
# - October 16, 2023 Switched RDKit and descripatastorus to conda-forge,
#   moved diffeqpy to pip and (temporarily) removed chemprop
<<<<<<< HEAD
# - May 14, 2024 Removed diffeqpy by switching to call SciMLBase and Sundials using JuliaCall
# - March 15, 2024 - started migration to Python 3.9
=======
# - Mar 11, 2024 Removed Julia dependencies, now considered optional
>>>>>>> 363e2a67
#
# - April 17, 2024 Limit versions of cclib at advice of maintainers.
# - August 4, 2024 Restricted pyrms to <2
name: rmg_env
channels:
  - rmg
  - conda-forge
  - cantera
dependencies:
# System-level dependencies - we could install these at the OS level
# but by installing them in the conda environment we get better control
  - cairo
  - cairocffi
  - ffmpeg
  - xlrd
  - xlwt
  - h5py
  - libstdcxx-ng  # going to provide: maybe libstdcxx-ng # needed for rdkit (?) but not available for macs (?)
  - graphviz
  - markupsafe
  - psutil
  # conda-forge not default, since default has a version information bug
  # (see https://github.com/ReactionMechanismGenerator/RMG-Py/pull/2421)
  - conda-forge::ncurses
  - conda-forge::suitesparse

# external software tools for chemistry
  - coolprop
  - cantera::cantera =2.6
  - conda-forge::mopac
  # see https://github.com/ReactionMechanismGenerator/RMG-Py/pull/2639#issuecomment-2050292972
  - conda-forge::cclib >=1.6.3,<1.9
  - conda-forge::openbabel >= 3
  - conda-forge::rdkit >=2022.09.1

<<<<<<< HEAD
# general-purpose external software tools
  - conda-forge::pyjuliacall # for calling julia packages

=======
>>>>>>> 363e2a67
# Python tools
  - python >=3.9  # leave as GEQ so that GitHub actions can add EQ w/o breaking (contradictory deps)
  - coverage
  - cython >=0.25.2
  - scikit-learn
  - scipy >=1.9
  - numpy >=1.10.0
  - pydot
  - jinja2
  - jupyter
  - pymongo
  - pyparsing
  - pyyaml
  - networkx
  - pytest
  - pytest-cov
  - conda-forge::pytest-check
  - pyutilib
  - matplotlib >=1.5
  - mpmath
  - pandas
  - conda-forge::gprof2dot
  - conda-forge::numdifftools
  - conda-forge::quantities
  - conda-forge::ringdecomposerlib-python

# packages we maintain
  - rmg::pydas >=1.0.3
  - rmg::pydqed >=1.0.3
  - rmg::symmetry

<<<<<<< HEAD
# configure packages to use OpenBLAS instead of Intel MKL
  - blas=*=openblas
=======
# conda mutex metapackage
  - nomkl
>>>>>>> 363e2a67

# optional dependencies for using ReactionMechanismSimulator
# remove the leading '#' to install the required dependencies
  # - conda-forge::julia=1.9.1
  # - conda-forge::pyjulia >=0.6
  # - rmg::pyrms
  # - rmg::diffeqpy

# Note about diffeqpy:
# we should use the official verison https://github.com/SciML/diffeqpy),
# rather than ours (which is only made so that we can get it from conda)
# It is only on pip, so we will need to do something like:
# https://stackoverflow.com/a/35245610

# additional packages that are required, but not specified here (and why)
  # pydqed, pydas, mopac, and likely others require a fortran compiler (specifically gfortran)
  # in the environment. Normally we would add this to the environment file with
  # - libgfortran-ng >= 10
  # but this exact package is only maintained for Linux, meaning that if we were to add
  # it here the environment creation would fail on Mac. The way it ends up working behind
  # the scenes is that conda will find a different package for Mac that provides gfortran,
  # but because we cannot specify per-platform requirements in this file we simply leave
  # it out.<|MERGE_RESOLUTION|>--- conflicted
+++ resolved
@@ -16,13 +16,9 @@
 #   made dependency list more explicit (@JacksonBurns).
 # - October 16, 2023 Switched RDKit and descripatastorus to conda-forge,
 #   moved diffeqpy to pip and (temporarily) removed chemprop
-<<<<<<< HEAD
 # - May 14, 2024 Removed diffeqpy by switching to call SciMLBase and Sundials using JuliaCall
 # - March 15, 2024 - started migration to Python 3.9
-=======
 # - Mar 11, 2024 Removed Julia dependencies, now considered optional
->>>>>>> 363e2a67
-#
 # - April 17, 2024 Limit versions of cclib at advice of maintainers.
 # - August 4, 2024 Restricted pyrms to <2
 name: rmg_env
@@ -57,12 +53,6 @@
   - conda-forge::openbabel >= 3
   - conda-forge::rdkit >=2022.09.1
 
-<<<<<<< HEAD
-# general-purpose external software tools
-  - conda-forge::pyjuliacall # for calling julia packages
-
-=======
->>>>>>> 363e2a67
 # Python tools
   - python >=3.9  # leave as GEQ so that GitHub actions can add EQ w/o breaking (contradictory deps)
   - coverage
@@ -94,13 +84,8 @@
   - rmg::pydqed >=1.0.3
   - rmg::symmetry
 
-<<<<<<< HEAD
 # configure packages to use OpenBLAS instead of Intel MKL
   - blas=*=openblas
-=======
-# conda mutex metapackage
-  - nomkl
->>>>>>> 363e2a67
 
 # optional dependencies for using ReactionMechanismSimulator
 # remove the leading '#' to install the required dependencies
