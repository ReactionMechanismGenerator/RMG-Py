# environment.yml - conda environment specification file for RMG-Py
#
# Usage: conda env create --file environment.yml
#
# This file contains all of the software packages needed to run RMG-Py.
# There is a mixture of the following
# - packlages would could be installed at OS level, but we install here
#   for better version control
# - python tools
# - external software tools specific to chemistry
# - other software we maintain which RMG depends on
# + some other categories (see below)
#
# Changelog:
# - May 15, 2023 Added this changelog, added inline documentation,
#   made dependency list more explicit (@JacksonBurns).
# - October 16, 2023 Switched RDKit and descripatastorus to conda-forge,
#   moved diffeqpy to pip and (temporarily) removed chemprop
#
name: rmg_env
channels:
  - defaults
  - rmg
  - conda-forge
  - cantera
dependencies:
# System-level dependencies - we could install these at the OS level
# but by installing them in the conda environment we get better control
  - cairo
  - cairocffi
  - ffmpeg
  - xlrd
  - xlwt
  - h5py
  - graphviz
  - markupsafe
  - psutil
  # conda-forge not default, since default has a version information bug
  # (see https://github.com/ReactionMechanismGenerator/RMG-Py/pull/2421)
  - conda-forge::ncurses
  - conda-forge::suitesparse

# external software tools for chemistry
  - coolprop
  - cantera::cantera=2.6
  - conda-forge::mopac
  - conda-forge::cclib >=1.6.3,<1.8.0
  - conda-forge::openbabel >= 3
  - conda-forge::rdkit >=2022.09.1

# general-purpose external software tools
  - conda-forge::julia=1.9.1
  - conda-forge::pyjulia >=0.6

# Python tools
  - python >=3.7
  - coverage
  - cython >=0.25.2
  - scikit-learn
  - scipy <1.11
  - numpy >=1.10.0
  - pydot
  - jinja2
  - jupyter
  - pymongo
  - pyparsing
  - pyyaml
  - networkx
  - pytest
  - pytest-cov
  # we use a the pytest-check plugin, which is on Conda and PyPI, but the
  # version compatible with Python 3.7 is only on PyPI
  # switch to the conda version after upgrading to 3.11
  # - conda-forge::pytest-check
  - pip
  - pip:
    - pytest-check
  - matplotlib >=1.5
  - mpmath
  - pandas
  - conda-forge::gprof2dot
  - conda-forge::numdifftools
  - conda-forge::quantities
<<<<<<< HEAD
  - conda-forge::lpsolve55

# packages we maintain
  - rmg::muq2
=======
  - conda-forge::ringdecomposerlib-python
  - conda-forge::muq

# packages we maintain
  - rmg::lpsolve55
>>>>>>> f812cbcb
  - rmg::pydas >=1.0.3
  - rmg::pydqed >=1.0.3
  - rmg::pyrdl
  - rmg::pyrms
  - rmg::symmetry

# packages we would like to stop maintaining (and why)
  - rmg::diffeqpy
  # we should use the official verison https://github.com/SciML/diffeqpy),
  # rather than ours (which is only made so that we can get it from conda)
  # It is only on pip, so we will need to do something like:
  # https://stackoverflow.com/a/35245610
  # Note that _some other_ dep. in this list requires diffeqpy in its recipe
  # which will cause it to be downloaded from the rmg conda channel

# conda mutex metapackage
  - nomkl

# additional packages that are required, but not specified here (and why)
  # pydqed, pydas, mopac, and likely others require a fortran compiler (specifically gfortran)
  # in the environment. Normally we would add this to the environment file with
  # - libgfortran-ng >= 10
  # but this exact package is only maintained for Linux, meaning that if we were to add
  # it here the environment creation would fail on Mac. The way it ends up working behind
  # the scenes is that conda will find a different package for Mac that provides gfortran,
  # but because we cannot specify per-platform requirements in this file we simply leave
  # it out.<|MERGE_RESOLUTION|>--- conflicted
+++ resolved
@@ -81,18 +81,11 @@
   - conda-forge::gprof2dot
   - conda-forge::numdifftools
   - conda-forge::quantities
-<<<<<<< HEAD
   - conda-forge::lpsolve55
-
-# packages we maintain
-  - rmg::muq2
-=======
   - conda-forge::ringdecomposerlib-python
   - conda-forge::muq
 
 # packages we maintain
-  - rmg::lpsolve55
->>>>>>> f812cbcb
   - rmg::pydas >=1.0.3
   - rmg::pydqed >=1.0.3
   - rmg::pyrdl
